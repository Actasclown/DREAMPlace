##
# @file   NonLinearPlace.py
# @author Yibo Lin
# @date   Jul 2018
# @brief  Nonlinear placement engine to be called with parameters and placement database 
#

import os 
import sys
import time 
import pickle
import numpy as np 
import logging
import torch 
import gzip 
import copy
import matplotlib.pyplot as plt
if sys.version_info[0] < 3: 
    import cPickle as pickle
else:
    import _pickle as pickle
import BasicPlace
import PlaceObj
import NesterovAcceleratedGradientOptimizer
import EvalMetrics
import pdb 

class NonLinearPlace (BasicPlace.BasicPlace):
    """
    @brief Nonlinear placement engine. 
    It takes parameters and placement database and runs placement flow. 
    """
    def __init__(self, params, placedb):
        """
        @brief initialization. 
        @param params parameters 
        @param placedb placement database 
        """
        super(NonLinearPlace, self).__init__(params, placedb)

    def __call__(self, params, placedb):
        """
        @brief Top API to solve placement. 
        @param params parameters 
        @param placedb placement database 
        """
        iteration = 0
        all_metrics = []

        # global placement 
        if params.global_place_flag: 
            # global placement may run in multiple stages according to user specification 
            for global_place_params in params.global_place_stages:

                # we formulate each stage as a 3-nested optimization problem 
                # f_gamma(g_density(h(x) ; density weight) ; gamma)
                # Lgamma      Llambda        Lsub
                # When optimizing an inner problem, the outer parameters are fixed.
                # This is a generalization to the eplace/RePlAce approach 

                if params.gpu: 
                    torch.cuda.synchronize()
                tt = time.time()
                # construct model and optimizer 
                density_weight = 0.0
                # construct placement model 
                model = PlaceObj.PlaceObj(density_weight, params, placedb, self.data_collections, self.op_collections, global_place_params).to(self.data_collections.pos[0].device)
                optimizer_name = global_place_params["optimizer"]

                # determine optimizer
                if optimizer_name.lower() == "adam": 
                    optimizer = torch.optim.Adam(self.parameters(), lr=0)
                elif optimizer_name.lower() == "sgd": 
                    optimizer = torch.optim.SGD(self.parameters(), lr=0)
                elif optimizer_name.lower() == "sgd_momentum": 
                    optimizer = torch.optim.SGD(self.parameters(), lr=0, momentum=0.9, nesterov=False)
                elif optimizer_name.lower() == "sgd_nesterov": 
                    optimizer = torch.optim.SGD(self.parameters(), lr=0, momentum=0.9, nesterov=True)
                elif optimizer_name.lower() == "nesterov": 
                    optimizer = NesterovAcceleratedGradientOptimizer.NesterovAcceleratedGradientOptimizer(self.parameters(), 
                            lr=0, 
                            obj_and_grad_fn=model.obj_and_grad_fn,
                            constraint_fn=self.op_collections.move_boundary_op,
                            )
                else:
                    assert 0, "unknown optimizer %s" % (optimizer_name)

                logging.info("use %s optimizer" % (optimizer_name))
                model.train()
                # defining evaluation ops 
                eval_ops = {
                        #"wirelength" : self.op_collections.wirelength_op, 
                        #"density" : self.op_collections.density_op, 
                        #"objective" : model.obj_fn, 
                        "hpwl" : self.op_collections.hpwl_op, 
                        "overflow" : self.op_collections.density_overflow_op
                        }
                if params.routability_opt_flag:
                    eval_ops.update({
                        'route_utilization' : self.op_collections.route_utilization_map_op, 
                        'pin_utilization' : self.op_collections.pin_utilization_map_op
                        })

                # a function to initialize learning rate 
                def initialize_learning_rate(pos):
                    learning_rate = model.estimate_initial_learning_rate(pos, global_place_params["learning_rate"])
                    # update learning rate 
                    for param_group in optimizer.param_groups:
                        param_group['lr'] = learning_rate.data

                if iteration == 0: 
                    if params.gp_noise_ratio > 0.0: 
                        logging.info("add %g%% noise" % (params.gp_noise_ratio*100))
                        model.op_collections.noise_op(model.data_collections.pos[0], params.gp_noise_ratio)
                        initialize_learning_rate(model.data_collections.pos[0])
                # the state must be saved after setting learning rate 
                initial_state = copy.deepcopy(optimizer.state_dict())

                if params.gpu: 
                    torch.cuda.synchronize()
                logging.info("%s initialization takes %g seconds" % (optimizer_name, (time.time()-tt)))

                # as nesterov requires line search, we cannot follow the convention of other solvers
                if optimizer_name.lower() in {"sgd", "adam", "sgd_momentum", "sgd_nesterov"}: 
                    model.obj_and_grad_fn(model.data_collections.pos[0])
                elif optimizer_name.lower() != "nesterov":
                    assert 0, "unsupported optimizer %s" % (optimizer_name)

                # stopping criteria 
                def Lgamma_stop_criterion(Lgamma_step, metrics): 
                    with torch.no_grad():
                        if len(metrics) > 1: 
                            cur_metric = metrics[-1][-1][-1]
                            prev_metric = metrics[-2][-1][-1]
                            if Lgamma_step > 100 and ((cur_metric.overflow < params.stop_overflow and cur_metric.hpwl > prev_metric.hpwl) or cur_metric.max_density < params.target_density):
                                logging.debug("Lgamma stopping criteria: %d > 100 and (( %g < 0.1 and %g > %g ) or %g < 1.0)" % (Lgamma_step, cur_metric.overflow, cur_metric.hpwl, prev_metric.hpwl, cur_metric.max_density))
                                return True
                        return False 

                def Llambda_stop_criterion(Lgamma_step, Llambda_density_weight_step, metrics): 
                    with torch.no_grad(): 
                        if len(metrics) > 1: 
                            cur_metric = metrics[-1][-1]
                            prev_metric = metrics[-2][-1]
                            if (cur_metric.overflow < params.stop_overflow and cur_metric.hpwl > prev_metric.hpwl) or cur_metric.max_density < 1.0:
                                logging.debug("Llambda stopping criteria: %d and (( %g < 0.1 and %g > %g ) or %g < 1.0)" % (Llambda_density_weight_step, cur_metric.overflow, cur_metric.hpwl, prev_metric.hpwl, cur_metric.max_density))
                                return True
                    return False 

                # use a moving average window for stopping criteria, for an example window of 3
                # 0, 1, 2, 3, 4, 5, 6
                #    window2
                #             window1
                moving_avg_window = max(min(model.Lsub_iteration // 2, 3), 1)
                def Lsub_stop_criterion(Lgamma_step, Llambda_density_weight_step, Lsub_step, metrics):
                    with torch.no_grad(): 
                        if len(metrics) >= moving_avg_window * 2: 
                            cur_avg_obj = 0
                            prev_avg_obj = 0
                            for i in range(moving_avg_window):
                                cur_avg_obj += metrics[-1 - i].objective
                                prev_avg_obj += metrics[-1 - moving_avg_window - i].objective
                            cur_avg_obj /= moving_avg_window 
                            prev_avg_obj /= moving_avg_window
                            threshold = 0.999
                            if cur_avg_obj >= prev_avg_obj * threshold:
                                logging.debug("Lsub stopping criteria: %d and %g > %g * %g" % (Lsub_step, cur_avg_obj, prev_avg_obj, threshold))
                                return True 
                    return False 

                def one_descent_step(Lgamma_step, Llambda_density_weight_step, Lsub_step, iteration, metrics):
                    t0 = time.time()

                    # metric for this iteration 
                    cur_metric = EvalMetrics.EvalMetrics(iteration, (Lgamma_step, Llambda_density_weight_step, Lsub_step))
                    cur_metric.gamma = model.gamma.data
                    cur_metric.density_weight = model.density_weight.data
                    metrics.append(cur_metric)
                    pos = model.data_collections.pos[0]

                    # move any out-of-bound cell back to placement region 
                    self.op_collections.move_boundary_op(pos)

                    if torch.eq(model.density_weight, 0.0):
                        model.initialize_density_weight(params, placedb)
                        logging.info("density_weight = %.6E" % (model.density_weight.data))

                    optimizer.zero_grad()
                    
                    # t1 = time.time()
                    cur_metric.evaluate(placedb, eval_ops, pos)
                    model.overflow = cur_metric.overflow.data.clone()
                    #logging.debug("evaluation %.3f ms" % ((time.time()-t1)*1000))
                    #t2 = time.time()
<<<<<<< HEAD
=======
                    # update density weight 
                    # gradually reduce gamma to tradeoff smoothness and accuracy 
                    if len(metrics) > 1:
                        model.op_collections.update_density_weight_op(metrics)
                        model.op_collections.update_gamma_op(step, cur_metric.overflow)
                        model.op_collections.precondition_op.set_overflow(cur_metric.overflow)
                    cur_metric.density_weight = model.density_weight.data
                    cur_metric.gamma = model.gamma.data
                    #logging.debug("update density weight %.3f ms" % ((time.time()-t2)*1000))
>>>>>>> 9cf23da7

                    # as nesterov requires line search, we cannot follow the convention of other solvers
                    if optimizer_name.lower() in ["sgd", "adam", "sgd_momentum", "sgd_nesterov"]: 
                        obj, grad = model.obj_and_grad_fn(pos)
                        cur_metric.objective = obj.data.clone()
                    elif optimizer_name.lower() != "nesterov":
                        assert 0, "unsupported optimizer %s" % (optimizer_name)

                    # plot placement 
                    if params.plot_flag and iteration % 100 == 0: 
                        cur_pos = self.pos[0].data.clone().cpu().numpy()
                        self.plot(params, placedb, iteration, cur_pos)

                    t3 = time.time()
                    optimizer.step()
                    logging.info("optimizer step %.3f ms" % ((time.time()-t3)*1000))

                    # nesterov has already computed the objective of the next step 
                    if optimizer_name.lower() == "nesterov":
                        cur_metric.objective = optimizer.param_groups[0]['obj_k_1'][0].data.clone()

                    # actually reports the metric before step 
                    logging.info(cur_metric)

                    logging.info("full step %.3f ms" % ((time.time()-t0)*1000))

                Lgamma_metrics = all_metrics

                if params.routability_opt_flag: 
                    adjust_area_flag = True
                    adjust_route_area_flag = params.adjust_route_area_flag
                    adjust_pin_area_flag = params.adjust_pin_area_flag
                    num_area_adjust = 0

                Llambda_flat_iteration = 0
                for Lgamma_step in range(model.Lgamma_iteration):
                    Lgamma_metrics.append([])
                    Llambda_metrics = Lgamma_metrics[-1]
                    for Llambda_density_weight_step in range(model.Llambda_density_weight_iteration):
                        Llambda_metrics.append([])
                        Lsub_metrics = Llambda_metrics[-1]
                        for Lsub_step in range(model.Lsub_iteration):
                            one_descent_step(Lgamma_step, Llambda_density_weight_step, Lsub_step, iteration, Lsub_metrics)
                            iteration += 1
                            # stopping criteria 
                            if Lsub_stop_criterion(Lgamma_step, Llambda_density_weight_step, Lsub_step, Lsub_metrics):
                                break 
                        Llambda_flat_iteration += 1
                        # update density weight 
                        if Llambda_flat_iteration > 1: 
                            model.op_collections.update_density_weight_op(Llambda_metrics[-1][-1], Llambda_metrics[-2][-1] if len(Llambda_metrics) > 1 else Lgamma_metrics[-2][-1][-1], Llambda_flat_iteration)
                        #logging.debug("update density weight %.3f ms" % ((time.time()-t2)*1000))
                        if Llambda_stop_criterion(Lgamma_step, Llambda_density_weight_step, Llambda_metrics):
                            break 

                        # for routability optimization 
                        if params.routability_opt_flag and num_area_adjust < params.max_num_area_adjust and Llambda_metrics[-1][-1].overflow < params.node_area_adjust_overflow: 
                            content = "routability optimization round %d: adjust area flags = (%d, %d, %d)" % (num_area_adjust, adjust_area_flag, adjust_route_area_flag, adjust_pin_area_flag)
                            pos = model.data_collections.pos[0]

                            #cur_metric = EvalMetrics.EvalMetrics(iteration)
                            #cur_metric.evaluate(placedb, {
                            #    "hpwl" : self.op_collections.hpwl_op, 
                            #    "overflow" : self.op_collections.density_overflow_op, 
                            #    "route_utilization" : self.op_collections.route_utilization_map_op, 
                            #    "pin_utilization" : self.op_collections.pin_utilization_map_op, 
                            #    }, 
                            #    pos)
                            #logging.info(cur_metric)

                            route_utilization_map = None 
                            pin_utilization_map = None
                            if adjust_route_area_flag: 
                                #route_utilization_map = model.op_collections.route_utilization_map_op(pos)
                                route_utilization_map = model.op_collections.nctugr_congestion_map_op(pos)
                                #if params.plot_flag:
                                path = "%s/%s" % (params.result_dir, params.design_name())
                                figname = "%s/plot/rudy%d.png" % (path, num_area_adjust)
                                os.system("mkdir -p %s" % (os.path.dirname(figname)))
                                plt.imsave(figname, route_utilization_map.data.cpu().numpy().T, origin='lower')
                            if adjust_pin_area_flag:
                                pin_utilization_map = model.op_collections.pin_utilization_map_op(pos)
                                #if params.plot_flag: 
                                path = "%s/%s" % (params.result_dir, params.design_name())
                                figname = "%s/plot/pin%d.png" % (path, num_area_adjust)
                                os.system("mkdir -p %s" % (os.path.dirname(figname)))
                                plt.imsave(figname, pin_utilization_map.data.cpu().numpy().T, origin='lower')
                            adjust_area_flag, adjust_route_area_flag, adjust_pin_area_flag = model.op_collections.adjust_node_area_op(
                                    pos,
                                    route_utilization_map,
                                    pin_utilization_map
                                    )
                            content += " -> (%d, %d, %d)" % (adjust_area_flag, adjust_route_area_flag, adjust_pin_area_flag)
                            logging.info(content)
                            if adjust_area_flag: 
                                num_area_adjust += 1
                                # restart Llambda 
                                model.op_collections.density_op.reset() 
                                model.op_collections.density_overflow_op.reset()
                                model.op_collections.pin_utilization_map_op.reset()
                                model.initialize_density_weight(params, placedb)
                                model.density_weight.mul_(0.1 / params.density_weight)
                                logging.info("density_weight = %.6E" % (model.density_weight.data))
                                # load state to restart the optimizer 
                                optimizer.load_state_dict(initial_state)
                                # must after loading the state 
                                initialize_learning_rate(pos)
                                # increase iterations of the sub problem to slow down the search 
                                model.Lsub_iteration = model.routability_Lsub_iteration

                                #cur_metric = EvalMetrics.EvalMetrics(iteration)
                                #cur_metric.evaluate(placedb, {
                                #    "hpwl" : self.op_collections.hpwl_op, 
                                #    "overflow" : self.op_collections.density_overflow_op, 
                                #    "route_utilization" : self.op_collections.route_utilization_map_op, 
                                #    "pin_utilization" : self.op_collections.pin_utilization_map_op, 
                                #    }, 
                                #    pos)
                                #logging.info(cur_metric)

                                break 

                    # gradually reduce gamma to tradeoff smoothness and accuracy 
                    model.op_collections.update_gamma_op(Lgamma_step, Llambda_metrics[-1][-1].overflow)
                    if Lgamma_stop_criterion(Lgamma_step, Lgamma_metrics):
                        break 

                    # update learning rate 
                    if optimizer_name.lower() in ["sgd", "adam", "sgd_momentum", "sgd_nesterov", "cg"]: 
                        if 'learning_rate_decay' in global_place_params: 
                            for param_group in optimizer.param_groups:
                                param_group['lr'] *= global_place_params['learning_rate_decay']

                logging.info("optimizer %s takes %.3f seconds" % (optimizer_name, time.time()-tt))
            # recover node size and pin offset for legalization, since node size is adjusted in global placement
            if params.routability_opt_flag: 
                with torch.no_grad(): 
                    # convert lower left to centers 
                    self.pos[0][:placedb.num_movable_nodes].add_(self.data_collections.node_size_x[:placedb.num_movable_nodes] / 2)
                    self.pos[0][placedb.num_nodes: placedb.num_nodes + placedb.num_movable_nodes].add_(self.data_collections.node_size_y[:placedb.num_movable_nodes] / 2)
                    self.data_collections.node_size_x.copy_(self.data_collections.original_node_size_x)
                    self.data_collections.node_size_y.copy_(self.data_collections.original_node_size_y)
                    # use fixed centers as the anchor 
                    self.pos[0][:placedb.num_movable_nodes].sub_(self.data_collections.node_size_x[:placedb.num_movable_nodes] / 2)
                    self.pos[0][placedb.num_nodes: placedb.num_nodes + placedb.num_movable_nodes].sub_(self.data_collections.node_size_y[:placedb.num_movable_nodes] / 2)
                    self.data_collections.pin_offset_x.copy_(self.data_collections.original_pin_offset_x)
                    self.data_collections.pin_offset_y.copy_(self.data_collections.original_pin_offset_y)

        else: 
            cur_metric = EvalMetrics.EvalMetrics(iteration)
            all_metrics.append(cur_metric)
            cur_metric.evaluate(placedb, {"hpwl" : self.op_collections.hpwl_op}, self.pos[0])
            logging.info(cur_metric)

        # dump global placement solution for legalization 
        if params.dump_global_place_solution_flag: 
            self.dump(params, placedb, self.pos[0].cpu(), "%s.lg.pklz" %(params.design_name()))

        # plot placement 
        if params.plot_flag: 
            self.plot(params, placedb, iteration, self.pos[0].data.clone().cpu().numpy())

        # legalization 
        if params.legalize_flag:
            tt = time.time()
            self.pos[0].data.copy_(self.op_collections.legalize_op(self.pos[0]))
            logging.info("legalization takes %.3f seconds" % (time.time()-tt))
            cur_metric = EvalMetrics.EvalMetrics(iteration)
            all_metrics.append(cur_metric)
            cur_metric.evaluate(placedb, {"hpwl" : self.op_collections.hpwl_op}, self.pos[0])
            logging.info(cur_metric)
            iteration += 1

        # plot placement 
        if params.plot_flag: 
            self.plot(params, placedb, iteration, self.pos[0].data.clone().cpu().numpy())

        # dump legalization solution for detailed placement 
        if params.dump_legalize_solution_flag: 
            self.dump(params, placedb, self.pos[0].cpu(), "%s.dp.pklz" %(params.design_name()))

        # detailed placement 
        if params.detailed_place_flag: 
            tt = time.time()
            self.pos[0].data.copy_(self.op_collections.detailed_place_op(self.pos[0]))
            logging.info("detailed placement takes %.3f seconds" % (time.time()-tt))
            cur_metric = EvalMetrics.EvalMetrics(iteration)
            all_metrics.append(cur_metric)
            cur_metric.evaluate(placedb, {"hpwl" : self.op_collections.hpwl_op}, self.pos[0])
            logging.info(cur_metric)
            iteration += 1

        # save results 
        cur_pos = self.pos[0].data.clone().cpu().numpy()
        # apply solution 
        placedb.apply(params, cur_pos[0:placedb.num_movable_nodes], cur_pos[placedb.num_nodes:placedb.num_nodes+placedb.num_movable_nodes])
        # plot placement 
        if params.plot_flag: 
            self.plot(params, placedb, iteration, cur_pos)
        return all_metrics <|MERGE_RESOLUTION|>--- conflicted
+++ resolved
@@ -192,18 +192,6 @@
                     model.overflow = cur_metric.overflow.data.clone()
                     #logging.debug("evaluation %.3f ms" % ((time.time()-t1)*1000))
                     #t2 = time.time()
-<<<<<<< HEAD
-=======
-                    # update density weight 
-                    # gradually reduce gamma to tradeoff smoothness and accuracy 
-                    if len(metrics) > 1:
-                        model.op_collections.update_density_weight_op(metrics)
-                        model.op_collections.update_gamma_op(step, cur_metric.overflow)
-                        model.op_collections.precondition_op.set_overflow(cur_metric.overflow)
-                    cur_metric.density_weight = model.density_weight.data
-                    cur_metric.gamma = model.gamma.data
-                    #logging.debug("update density weight %.3f ms" % ((time.time()-t2)*1000))
->>>>>>> 9cf23da7
 
                     # as nesterov requires line search, we cannot follow the convention of other solvers
                     if optimizer_name.lower() in ["sgd", "adam", "sgd_momentum", "sgd_nesterov"]: 
@@ -328,6 +316,7 @@
 
                     # gradually reduce gamma to tradeoff smoothness and accuracy 
                     model.op_collections.update_gamma_op(Lgamma_step, Llambda_metrics[-1][-1].overflow)
+                    model.op_collections.precondition_op.set_overflow(Llambda_metrics[-1][-1].overflow)
                     if Lgamma_stop_criterion(Lgamma_step, Lgamma_metrics):
                         break 
 
