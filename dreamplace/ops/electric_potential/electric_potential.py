--- conflicted
+++ resolved
@@ -46,37 +46,6 @@
 
     @staticmethod
     def forward(
-<<<<<<< HEAD
-          ctx, 
-          pos,
-          node_size_x, node_size_y,
-          bin_center_x, bin_center_y, 
-          initial_density_map, 
-          target_density, 
-          xl, yl, xh, yh, 
-          bin_size_x, bin_size_y, 
-          num_movable_nodes, 
-          num_filler_nodes, 
-          padding, 
-          padding_mask, # same dimensions as density map, with padding regions to be 1 
-          num_bins_x, 
-          num_bins_y, 
-          num_movable_impacted_bins_x, 
-          num_movable_impacted_bins_y,
-          num_filler_impacted_bins_x, 
-          num_filler_impacted_bins_y, 
-          perm_M=None, # permutation 
-          perm_N=None, # permutation
-          expk_M=None, # 2*exp(j*pi*k/M)
-          expk_N=None, # 2*exp(j*pi*k/N)
-          inv_wu2_plus_wv2_2X=None, # 2.0/(wu^2 + wv^2)
-          wu_by_wu2_plus_wv2_2X=None, # 2*wu/(wu^2 + wv^2)
-          wv_by_wu2_plus_wv2_2X=None, # 2*wv/(wu^2 + wv^2)
-          fast_mode=True, # fast mode will discard some computation  
-          num_threads=8
-          ):
-        
-=======
         ctx,
         pos,
         node_size_x_clamped, node_size_y_clamped,
@@ -103,14 +72,14 @@
         inv_wu2_plus_wv2=None,  # 1.0/(wu^2 + wv^2)
         wu_by_wu2_plus_wv2_half=None,  # wu/(wu^2 + wv^2)/2
         wv_by_wu2_plus_wv2_half=None,  # wv/(wu^2 + wv^2)/2
-        fast_mode=True,  # fast mode will discard some computation
         dct2=None,
         idct2=None,
         idct_idxst=None,
-        idxst_idct=None
+        idxst_idct=None,
+        fast_mode=True,  # fast mode will discard some computation
+        num_threads=8
     ):
 
->>>>>>> 2f9ac8d5
         if pos.is_cuda:
             output = electric_potential_cuda.density_map(
                 pos.view(pos.numel()),
@@ -136,27 +105,6 @@
             )
         else:
             output = electric_potential_cpp.density_map(
-<<<<<<< HEAD
-                    pos.view(pos.numel()), 
-                    node_size_x, node_size_y,
-                    bin_center_x, bin_center_y, 
-                    initial_density_map, 
-                    target_density, 
-                    xl, yl, xh, yh, 
-                    bin_size_x, bin_size_y, 
-                    num_movable_nodes, 
-                    num_filler_nodes, 
-                    padding, 
-                    padding_mask, 
-                    num_bins_x, 
-                    num_bins_y, 
-                    num_movable_impacted_bins_x, 
-                    num_movable_impacted_bins_y,
-                    num_filler_impacted_bins_x, 
-                    num_filler_impacted_bins_y, 
-                    num_threads
-                    ) 
-=======
                 pos.view(pos.numel()),
                 node_size_x_clamped, node_size_y_clamped,
                 bin_center_x, bin_center_y,
@@ -173,9 +121,9 @@
                 num_movable_impacted_bins_x,
                 num_movable_impacted_bins_y,
                 num_filler_impacted_bins_x,
-                num_filler_impacted_bins_y
+                num_filler_impacted_bins_y,
+                num_threads
             )
->>>>>>> 2f9ac8d5
 
         # output consists of (density_cost, density_map, max_density)
         ctx.node_size_x_clamped = node_size_x_clamped
@@ -201,13 +149,9 @@
         ctx.num_movable_impacted_bins_y = num_movable_impacted_bins_y
         ctx.num_filler_impacted_bins_x = num_filler_impacted_bins_x
         ctx.num_filler_impacted_bins_y = num_filler_impacted_bins_y
-<<<<<<< HEAD
-        ctx.pos = pos 
-        ctx.num_threads = num_threads
-=======
         ctx.pos = pos
         ctx.sorted_node_map = sorted_node_map
->>>>>>> 2f9ac8d5
+        ctx.num_threads = num_threads
         density_map = output.view([ctx.num_bins_x, ctx.num_bins_y])
         #density_map = torch.ones([ctx.num_bins_x, ctx.num_bins_y], dtype=pos.dtype, device=pos.device)
         #ctx.field_map_x = torch.ones([ctx.num_bins_x, ctx.num_bins_y], dtype=pos.dtype, device=pos.device)
@@ -309,25 +253,6 @@
             )
         else:
             output = -electric_potential_cpp.electric_force(
-<<<<<<< HEAD
-                    grad_pos, 
-                    ctx.num_bins_x, ctx.num_bins_y, 
-                    ctx.num_movable_impacted_bins_x, ctx.num_movable_impacted_bins_y, 
-                    ctx.num_filler_impacted_bins_x, ctx.num_filler_impacted_bins_y, 
-                    ctx.field_map_x.view([-1]), ctx.field_map_y.view([-1]), 
-                    ctx.pos, 
-                    ctx.node_size_x, ctx.node_size_y,
-                    ctx.bin_center_x, ctx.bin_center_y,
-                    ctx.xl, ctx.yl, ctx.xh, ctx.yh, 
-                    ctx.bin_size_x, ctx.bin_size_y, 
-                    ctx.num_movable_nodes, 
-                    ctx.num_filler_nodes, 
-                    ctx.num_threads
-                    )
-
-        #global plot_count 
-        #if plot_count >= 300: 
-=======
                 grad_pos,
                 ctx.num_bins_x, ctx.num_bins_y,
                 ctx.num_movable_impacted_bins_x, ctx.num_movable_impacted_bins_y,
@@ -339,12 +264,12 @@
                 ctx.xl, ctx.yl, ctx.xh, ctx.yh,
                 ctx.bin_size_x, ctx.bin_size_y,
                 ctx.num_movable_nodes,
-                ctx.num_filler_nodes
+                ctx.num_filler_nodes, 
+                ctx.num_threads
             )
 
         #global plot_count
         # if plot_count >= 300:
->>>>>>> 2f9ac8d5
         #    indices = (ctx.pos[ctx.pos.numel()/2-ctx.num_filler_nodes:ctx.pos.numel()/2] < ctx.xl+ctx.bin_size_x).nonzero()
         #    pdb.set_trace()
 
@@ -362,67 +287,21 @@
         #    torch.cuda.synchronize()
         #print("\t\tdensity backward %.3f ms" % ((time.time()-tt)*1000))
         return output, \
-<<<<<<< HEAD
-                None, None, None, None, \
-                None, None, None, None, \
-                None, None, None, None, \
-                None, None, None, None, \
-                None, None, None, None, \
-                None, None, None, None, \
-                None, None, None, None, \
-                None, None, None
-=======
-            None, None, None, None, \
-            None, None, None, None, \
-            None, None, None, None, \
-            None, None, None, None, \
-            None, None, None, None, \
-            None, None, None, None, \
-            None, None, None, None, \
-            None, None, None, None, \
-            None, None, None, None
-
->>>>>>> 2f9ac8d5
+            None, None, None, None, \
+            None, None, None, None, \
+            None, None, None, None, \
+            None, None, None, None, \
+            None, None, None, None, \
+            None, None, None, None, \
+            None, None, None, None, \
+            None, None, None, None, \
+            None, None, None, None, \
+            None
 
 class ElectricPotential(nn.Module):
     """
     @brief Compute electric potential according to e-place
     """
-<<<<<<< HEAD
-    def __init__(self, 
-            node_size_x, node_size_y,
-            bin_center_x, bin_center_y, 
-            target_density, 
-            xl, yl, xh, yh, 
-            bin_size_x, bin_size_y, 
-            num_movable_nodes, 
-            num_terminals, 
-            num_filler_nodes, 
-            padding, 
-            fast_mode=False, 
-            num_threads=8
-            ):
-        """ 
-        @brief initialization 
-        Be aware that all scalars must be python type instead of tensors. 
-        Otherwise, GPU version can be weirdly slow. 
-        @param node_size_x cell width array consisting of movable cells, fixed cells, and filler cells in order  
-        @param node_size_y cell height array consisting of movable cells, fixed cells, and filler cells in order   
-        @param bin_center_x bin center x locations 
-        @param bin_center_y bin center y locations 
-        @param target_density target density 
-        @param xl left boundary 
-        @param yl bottom boundary 
-        @param xh right boundary 
-        @param yh top boundary 
-        @param bin_size_x bin width 
-        @param bin_size_y bin height 
-        @param num_movable_nodes number of movable cells 
-        @param num_terminals number of fixed cells 
-        @param num_filler_nodes number of filler cells 
-        @param padding bin padding to boundary of placement region 
-        @param fast_mode if true, only gradient is computed, while objective computation is skipped 
-=======
 
     def __init__(self,
                  node_size_x, node_size_y,
@@ -435,7 +314,8 @@
                  num_filler_nodes,
                  padding,
                  sorted_node_map,
-                 fast_mode=False
+                 fast_mode=False, 
+                 num_threads=8
                  ):
         """
         @brief initialization
@@ -457,7 +337,7 @@
         @param num_filler_nodes number of filler cells
         @param padding bin padding to boundary of placement region
         @param fast_mode if true, only gradient is computed, while objective computation is skipped
->>>>>>> 2f9ac8d5
+        @param num_threads number of threads
         """
         super(ElectricPotential, self).__init__()
         sqrt2 = math.sqrt(2)
@@ -510,22 +390,6 @@
 
         # initial density_map due to fixed cells
         self.initial_density_map = None
-<<<<<<< HEAD
-        self.perm_M = None
-        self.perm_N = None
-        self.expk_M = None
-        self.expk_N = None
-        self.inv_wu2_plus_wv2_2X = None 
-        self.wu_by_wu2_plus_wv2_2X = None 
-        self.wv_by_wu2_plus_wv2_2X = None 
-
-        # whether really evaluate potential_map and energy or use dummy 
-        self.fast_mode = fast_mode 
-        self.num_threads = num_threads 
-
-    def forward(self, pos): 
-        if self.initial_density_map is None: 
-=======
         self.exact_expkM = None
         self.exact_expkN = None
         self.inv_wu2_plus_wv2 = None
@@ -540,10 +404,10 @@
 
         # whether really evaluate potential_map and energy or use dummy
         self.fast_mode = fast_mode
+        self.num_threads = num_threads 
 
     def forward(self, pos):
         if self.initial_density_map is None:
->>>>>>> 2f9ac8d5
             if self.num_terminals == 0:
                 num_fixed_impacted_bins_x = 0
                 num_fixed_impacted_bins_y = 0
@@ -569,23 +433,6 @@
                 )
             else:
                 self.initial_density_map = electric_potential_cpp.fixed_density_map(
-<<<<<<< HEAD
-                        pos.view(pos.numel()), 
-                        self.node_size_x, self.node_size_y,
-                        self.bin_center_x, self.bin_center_y, 
-                        self.xl, self.yl, self.xh, self.yh, 
-                        self.bin_size_x, self.bin_size_y, 
-                        self.num_movable_nodes, 
-                        self.num_terminals, 
-                        self.num_bins_x, 
-                        self.num_bins_y, 
-                        num_fixed_impacted_bins_x, 
-                        num_fixed_impacted_bins_y, 
-                        self.num_threads
-                        ) 
-            #plot(0, self.initial_density_map.clone().div(self.bin_size_x*self.bin_size_y).cpu().numpy(), self.padding, 'summary/initial_potential_map')
-            # scale density of fixed macros 
-=======
                     pos.view(pos.numel()),
                     self.node_size_x, self.node_size_y,
                     self.bin_center_x, self.bin_center_y,
@@ -596,13 +443,13 @@
                     self.num_bins_x,
                     self.num_bins_y,
                     num_fixed_impacted_bins_x,
-                    num_fixed_impacted_bins_y
+                    num_fixed_impacted_bins_y, 
+                    self.num_threads
                 )
 
             # plot(0, self.initial_density_map.clone().div(self.bin_size_x*self.bin_size_y).cpu().numpy(), self.padding, 'summary/initial_potential_map')
 
             # scale density of fixed macros
->>>>>>> 2f9ac8d5
             self.initial_density_map.mul_(self.target_density)
             # expk
             M = self.num_bins_x
@@ -651,8 +498,9 @@
             self.exact_expkM, self.exact_expkN,
             self.inv_wu2_plus_wv2,
             self.wu_by_wu2_plus_wv2_half, self.wv_by_wu2_plus_wv2_half,
+            self.dct2, self.idct2, self.idct_idxst, self.idxst_idct, 
             self.fast_mode,
-            self.dct2, self.idct2, self.idct_idxst, self.idxst_idct
+            self.num_threads
         )
 
 
