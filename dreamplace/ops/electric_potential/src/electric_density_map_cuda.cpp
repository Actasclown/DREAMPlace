/**
 * @file   density_map_cuda.cpp
 * @author Yibo Lin
 * @date   Aug 2018
 * @brief  Compute density map according to e-place (http://cseweb.ucsd.edu/~jlu/papers/eplace-todaes14/paper.pdf)
 */
#include "utility/src/torch.h"
#include "utility/src/Msg.h"

DREAMPLACE_BEGIN_NAMESPACE

// The triangular density model from e-place 
// The impact of a cell to bins is extended to two neighboring bins 
template <typename T>
int computeTriangleDensityMapCudaLauncher(
        const T* x_tensor, const T* y_tensor, 
        const T* node_size_x_clamped_tensor, const T* node_size_y_clamped_tensor, 
        const T* offset_x_tensor, const T* offset_y_tensor,
        const T* ratio_tensor,
        const T* bin_center_x_tensor, const T* bin_center_y_tensor, 
        int num_nodes, 
        const int num_bins_x, const int num_bins_y, 
        int num_impacted_bins_x, int num_impacted_bins_y, 
        const T xl, const T yl, const T xh, const T yh, 
        const T bin_size_x, const T bin_size_y, 
        bool deterministic_flag, 
        T* density_map_tensor,
        const int* sorted_node_map
        );

// The exact density model
// Compute the exact overlap area for density 
template <typename T>
int computeExactDensityMapCudaLauncher(
        const T* x_tensor, const T* y_tensor,
        const T* node_size_x_tensor, const T* node_size_y_tensor,
        const T* bin_center_x_tensor, const T* bin_center_y_tensor,
        const int num_nodes,
        const int num_bins_x, const int num_bins_y, 
        const int num_impacted_bins_x, const int num_impacted_bins_y, 
        const T xl, const T yl, const T xh, const T yh, 
        const T bin_size_x, const T bin_size_y, 
        bool fixed_node_flag, 
<<<<<<< HEAD
        T* density_map_tensor
        );

/// @brief The exact density model
/// Compute the exact overlap area for density 
/// using cell-by-cell parallelization strategy
template <typename T>
int computeExactDensityMapCellByCellCudaLauncher(
        const T* x_tensor, const T* y_tensor,
        const T* node_size_x_tensor, const T* node_size_y_tensor,
        const T* bin_center_x_tensor, const T* bin_center_y_tensor,
        const int num_nodes,
        const int num_bins_x, const int num_bins_y, 
        const int num_impacted_bins_x, const int num_impacted_bins_y, 
        const T xl, const T yl, const T xh, const T yh, 
        const T bin_size_x, const T bin_size_y, 
        bool fixed_node_flag, 
=======
        bool deterministic_flag, 
>>>>>>> 83bcbb31
        T* density_map_tensor
        );

#define CHECK_FLAT(x) AT_ASSERTM(x.is_cuda() && x.ndimension() == 1, #x "must be a flat tensor on CPU")
#define CHECK_EVEN(x) AT_ASSERTM((x.numel()&1) == 0, #x "must have even number of elements")
#define CHECK_CONTIGUOUS(x) AT_ASSERTM(x.is_contiguous(), #x "must be contiguous")

/// @brief compute density map for movable and filler cells 
/// @param pos cell locations. The array consists of all x locations and then y locations. 
/// @param node_size_x_clamped cell width array clamp(min = sqrt2 * bin_size_x)
/// @param node_size_y_clamped cell height array clamp(min = sqrt2 * bin_size_y)
/// @param offset_x (node_size_x - node_size_x_clamped)/2
/// @param offset_y (node_size_y - node_size_y_clamped)/2
/// @param ratio (node_size_x * node_size_y)  / (node_size_x_clamped * node_size_y_clamped)
/// @param bin_center_x bin center x locations 
/// @param bin_center_y bin center y locations 
/// @param initial_density_map initial density map for fixed cells 
/// @param target_density target density 
/// @param xl left boundary 
/// @param yl bottom boundary 
/// @param xh right boundary 
/// @param yh top boundary 
/// @param bin_size_x bin width 
/// @param bin_size_y bin height 
/// @param num_movable_nodes number of movable cells 
/// @param num_filler_nodes number of filler cells 
/// @param padding bin padding to boundary of placement region 
/// @param num_bins_x number of bins in horizontal bins 
/// @param num_bins_y number of bins in vertical bins 
/// @param num_movable_impacted_bins_x number of impacted bins for any movable cell in x direction 
/// @param num_movable_impacted_bins_y number of impacted bins for any movable cell in y direction 
/// @param num_filler_impacted_bins_x number of impacted bins for any filler cell in x direction 
/// @param num_filler_impacted_bins_y number of impacted bins for any filler cell in y direction 
/// @param sorted_node_map the indices of the movable node map
at::Tensor density_map(
        at::Tensor pos,
        at::Tensor node_size_x_clamped, at::Tensor node_size_y_clamped,
        at::Tensor offset_x, at::Tensor offset_y,
        at::Tensor ratio,
        at::Tensor bin_center_x, 
        at::Tensor bin_center_y, 
        at::Tensor initial_density_map, 
        double target_density, 
        double xl, 
        double yl, 
        double xh, 
        double yh, 
        double bin_size_x, 
        double bin_size_y, 
        int num_movable_nodes, 
        int num_filler_nodes, 
        int padding, 
        int num_bins_x, int num_bins_y, 
        int num_movable_impacted_bins_x, int num_movable_impacted_bins_y, 
        int num_filler_impacted_bins_x, int num_filler_impacted_bins_y,
        int deterministic_flag, 
        at::Tensor sorted_node_map
        ) 
{
    CHECK_FLAT(pos); 
    CHECK_EVEN(pos);
    CHECK_CONTIGUOUS(pos);

    at::Tensor density_map = initial_density_map.clone();
    int num_nodes = pos.numel()/2; 

    // Call the cuda kernel launcher
    DREAMPLACE_DISPATCH_FLOATING_TYPES(pos.type(), "computeTriangleDensityMapCudaLauncher", [&] {
            computeTriangleDensityMapCudaLauncher<scalar_t>(
                    pos.data<scalar_t>(), pos.data<scalar_t>()+num_nodes, 
                    node_size_x_clamped.data<scalar_t>(), node_size_y_clamped.data<scalar_t>(),
                    offset_x.data<scalar_t>(), offset_y.data<scalar_t>(),
                    ratio.data<scalar_t>(),
                    bin_center_x.data<scalar_t>(), bin_center_y.data<scalar_t>(), 
                    num_movable_nodes, 
                    num_bins_x, num_bins_y, 
                    num_movable_impacted_bins_x, num_movable_impacted_bins_y, 
                    xl, yl, xh, yh, 
                    bin_size_x, bin_size_y, 
                    (bool)deterministic_flag, 
                    density_map.data<scalar_t>(),
                    sorted_node_map.data<int>()
                    );
            });

    if (num_filler_nodes)
    {
        int num_physical_nodes = num_nodes - num_filler_nodes;
        DREAMPLACE_DISPATCH_FLOATING_TYPES(pos.type(), "computeTriangleDensityMapCudaLauncher", [&] {
                computeTriangleDensityMapCudaLauncher<scalar_t>(
                        pos.data<scalar_t>()+num_physical_nodes, pos.data<scalar_t>()+num_nodes+num_physical_nodes, 
                        node_size_x_clamped.data<scalar_t>()+num_physical_nodes, node_size_y_clamped.data<scalar_t>()+num_physical_nodes,
                        offset_x.data<scalar_t>()+num_physical_nodes, offset_y.data<scalar_t>()+num_physical_nodes,
                        ratio.data<scalar_t>()+num_physical_nodes,
                        bin_center_x.data<scalar_t>(), bin_center_y.data<scalar_t>(), 
                        num_filler_nodes, 
                        num_bins_x, num_bins_y, 
                        num_filler_impacted_bins_x, num_filler_impacted_bins_y, 
                        xl, yl, xh, yh, 
                        bin_size_x, bin_size_y, 
                        (bool)deterministic_flag, 
                        density_map.data<scalar_t>(),
                        NULL
                        );
                });
    }

    return density_map;
}

/// @brief compute density map for fixed cells 
at::Tensor fixed_density_map(
        at::Tensor pos,
        at::Tensor node_size_x, at::Tensor node_size_y,
        at::Tensor bin_center_x, 
        at::Tensor bin_center_y, 
        double xl, 
        double yl, 
        double xh, 
        double yh, 
        double bin_size_x, 
        double bin_size_y, 
        int num_movable_nodes,
        int num_terminals, 
        int num_bins_x, int num_bins_y,
        int num_fixed_impacted_bins_x, int num_fixed_impacted_bins_y,
        int deterministic_flag
        ) 
{
    CHECK_FLAT(pos);
    CHECK_EVEN(pos);
    CHECK_CONTIGUOUS(pos);

    at::Tensor density_map = at::zeros({num_bins_x, num_bins_y}, pos.options());

    int num_nodes = pos.numel() / 2; 

    // Call the cuda kernel launcher
    if (num_terminals)
    {
        DREAMPLACE_DISPATCH_FLOATING_TYPES(pos.type(), "computeExactDensityMapCudaLauncher", [&] {
<<<<<<< HEAD
                computeExactDensityMapCellByCellCudaLauncher<scalar_t>(
                        pos.data<scalar_t>() + num_movable_nodes, pos.data<scalar_t>() + num_nodes + num_movable_nodes, 
                        node_size_x.data<scalar_t>() + num_movable_nodes, node_size_y.data<scalar_t>() + num_movable_nodes, 
=======
                computeExactDensityMapCudaLauncher<scalar_t>(
                        pos.data<scalar_t>()+num_movable_nodes, pos.data<scalar_t>()+num_nodes+num_movable_nodes, 
                        node_size_x.data<scalar_t>()+num_movable_nodes, node_size_y.data<scalar_t>()+num_movable_nodes, 
>>>>>>> 83bcbb31
                        bin_center_x.data<scalar_t>(), bin_center_y.data<scalar_t>(), 
                        num_terminals, 
                        num_bins_x, num_bins_y, 
                        num_fixed_impacted_bins_x, num_fixed_impacted_bins_y, 
                        xl, yl, xh, yh, 
                        bin_size_x, bin_size_y, 
                        true, 
                        (bool)deterministic_flag, 
                        density_map.data<scalar_t>()
                        );
                });
    }

    return density_map;
}

/// @brief Compute electric force for movable and filler cells 
/// @param grad_pos input gradient from backward propagation
/// @param num_bins_x number of bins in horizontal bins 
/// @param num_bins_y number of bins in vertical bins 
/// @param num_movable_impacted_bins_x number of impacted bins for any movable cell in x direction 
/// @param num_movable_impacted_bins_y number of impacted bins for any movable cell in y direction 
/// @param num_filler_impacted_bins_x number of impacted bins for any filler cell in x direction 
/// @param num_filler_impacted_bins_y number of impacted bins for any filler cell in y direction 
/// @param field_map_x electric field map in x direction 
/// @param field_map_y electric field map in y direction 
/// @param pos cell locations. The array consists of all x locations and then y locations. 
/// @param node_size_x_clamped cell width array clamp(min = sqrt2 * bin_size_x)
/// @param node_size_y_clamped cell height array clamp(min = sqrt2 * bin_size_y)
/// @param offset_x (node_size_x - node_size_x_clamped)/2
/// @param offset_y (node_size_y - node_size_y_clamped)/2
/// @param ratio (node_size_x * node_size_y)  / (node_size_x_clamped * node_size_y_clamped)
/// @param bin_center_x bin center x locations 
/// @param bin_center_y bin center y locations 
/// @param xl left boundary 
/// @param yl bottom boundary 
/// @param xh right boundary 
/// @param yh top boundary 
/// @param bin_size_x bin width 
/// @param bin_size_y bin height 
/// @param num_movable_nodes number of movable cells 
/// @param num_filler_nodes number of filler cells 
at::Tensor electric_force(
        at::Tensor grad_pos,
        int num_bins_x, int num_bins_y, 
        int num_movable_impacted_bins_x, int num_movable_impacted_bins_y, 
        int num_filler_impacted_bins_x, int num_filler_impacted_bins_y, 
        at::Tensor field_map_x, at::Tensor field_map_y, 
        at::Tensor pos, 
        at::Tensor node_size_x_clamped, at::Tensor node_size_y_clamped, 
        at::Tensor offset_x, at::Tensor offset_y,
        at::Tensor ratio,
        at::Tensor bin_center_x, at::Tensor bin_center_y, 
        double xl, double yl, double xh, double yh, 
        double bin_size_x, double bin_size_y, 
        int num_movable_nodes, 
        int num_filler_nodes,
        at::Tensor sorted_node_map
        );

DREAMPLACE_END_NAMESPACE

PYBIND11_MODULE(TORCH_EXTENSION_NAME, m) {
    m.def("density_map", &DREAMPLACE_NAMESPACE::density_map, "ElectricPotential Density Map (CUDA)");
    m.def("fixed_density_map", &DREAMPLACE_NAMESPACE::fixed_density_map, "ElectricPotential Density Map for Fixed Cells (CUDA)");
    m.def("electric_force", &DREAMPLACE_NAMESPACE::electric_force, "ElectricPotential Electric Force (CUDA)");
}<|MERGE_RESOLUTION|>--- conflicted
+++ resolved
@@ -41,27 +41,7 @@
         const T xl, const T yl, const T xh, const T yh, 
         const T bin_size_x, const T bin_size_y, 
         bool fixed_node_flag, 
-<<<<<<< HEAD
-        T* density_map_tensor
-        );
-
-/// @brief The exact density model
-/// Compute the exact overlap area for density 
-/// using cell-by-cell parallelization strategy
-template <typename T>
-int computeExactDensityMapCellByCellCudaLauncher(
-        const T* x_tensor, const T* y_tensor,
-        const T* node_size_x_tensor, const T* node_size_y_tensor,
-        const T* bin_center_x_tensor, const T* bin_center_y_tensor,
-        const int num_nodes,
-        const int num_bins_x, const int num_bins_y, 
-        const int num_impacted_bins_x, const int num_impacted_bins_y, 
-        const T xl, const T yl, const T xh, const T yh, 
-        const T bin_size_x, const T bin_size_y, 
-        bool fixed_node_flag, 
-=======
         bool deterministic_flag, 
->>>>>>> 83bcbb31
         T* density_map_tensor
         );
 
@@ -203,15 +183,9 @@
     if (num_terminals)
     {
         DREAMPLACE_DISPATCH_FLOATING_TYPES(pos.type(), "computeExactDensityMapCudaLauncher", [&] {
-<<<<<<< HEAD
-                computeExactDensityMapCellByCellCudaLauncher<scalar_t>(
-                        pos.data<scalar_t>() + num_movable_nodes, pos.data<scalar_t>() + num_nodes + num_movable_nodes, 
-                        node_size_x.data<scalar_t>() + num_movable_nodes, node_size_y.data<scalar_t>() + num_movable_nodes, 
-=======
                 computeExactDensityMapCudaLauncher<scalar_t>(
                         pos.data<scalar_t>()+num_movable_nodes, pos.data<scalar_t>()+num_nodes+num_movable_nodes, 
                         node_size_x.data<scalar_t>()+num_movable_nodes, node_size_y.data<scalar_t>()+num_movable_nodes, 
->>>>>>> 83bcbb31
                         bin_center_x.data<scalar_t>(), bin_center_y.data<scalar_t>(), 
                         num_terminals, 
                         num_bins_x, num_bins_y, 
