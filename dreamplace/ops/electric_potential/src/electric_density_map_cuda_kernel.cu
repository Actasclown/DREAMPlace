--- conflicted
+++ resolved
@@ -268,18 +268,6 @@
 
 template <typename T, typename AtomicOp>
 __global__ void computeExactDensityMap(
-<<<<<<< HEAD
-        const T* x_tensor, const T* y_tensor,
-        const T* node_size_x_tensor, const T* node_size_y_tensor,
-        const T* bin_center_x_tensor, const T* bin_center_y_tensor,
-        const int num_nodes,
-        const int num_bins_x, const int num_bins_y,
-        const T xl, const T yl, const T xh, const T yh,
-        const T bin_size_x, const T bin_size_y,
-        const int num_impacted_bins_x, const int num_impacted_bins_y,
-        bool fixed_node_flag,
-        T *density_map_tensor
-=======
     const T *x_tensor, const T *y_tensor,
     const T *node_size_x_tensor, const T *node_size_y_tensor,
     const T *bin_center_x_tensor, const T *bin_center_y_tensor,
@@ -291,7 +279,6 @@
     bool fixed_node_flag,
     AtomicOp atomicAddOp, 
     typename AtomicOp::type *density_map_tensor
->>>>>>> 83bcbb31
     )
 {
     int i = blockIdx.x * blockDim.x + threadIdx.x;
@@ -321,14 +308,8 @@
             return;
         }
 
-<<<<<<< HEAD
         T px = exact_density_function(bxl, bxh - bxl, bin_center_x_tensor[k], bin_size_x, xl, xh, fixed_node_flag);
         T py = exact_density_function(byl, byh - byl, bin_center_y_tensor[h], bin_size_y, yl, yh, fixed_node_flag);
-
-=======
-        T px = exact_density_function(x_tensor[node_id], node_size_x_tensor[node_id], bin_center_x_tensor[k], bin_size_x, xl, xh, fixed_node_flag);
-        T py = exact_density_function(y_tensor[node_id], node_size_y_tensor[node_id], bin_center_y_tensor[h], bin_size_y, yl, yh, fixed_node_flag);
->>>>>>> 83bcbb31
         // still area 
         atomicAddOp(&density_map_tensor[k*num_bins_y+h], px*py); 
     }
@@ -350,7 +331,7 @@
         typename AtomicOp::type *density_map_tensor
         )
 {
-    auto box2bin = [&](T bxl, T byl, T bxh, T byh, T* buf_map){
+    auto box2bin = [&](T bxl, T byl, T bxh, T byh){
         // x direction
         int bin_index_xl = int((bxl-xl)/bin_size_x);
         int bin_index_xh = int(ceil((bxh-xl)/bin_size_x))+1; // exclusive
@@ -370,13 +351,8 @@
             {
                 T py = exact_density_function(byl, byh-byl, bin_center_y_tensor[h], bin_size_y, yl, yh, fixed_node_flag);
 
-<<<<<<< HEAD
-                // still area
-                atomicAdd(&buf_map[k*num_bins_y+h], px * py);
-=======
                 // still area 
                 atomicAddOp(&density_map_tensor[k*num_bins_y+h], px*py); 
->>>>>>> 83bcbb31
             }
         }
     };
@@ -388,7 +364,7 @@
         T byl = y_tensor[i];
         T bxh = bxl + node_size_x_tensor[i]; 
         T byh = byl + node_size_y_tensor[i];
-        box2bin(bxl, byl, bxh, byh, density_map_tensor);
+        box2bin(bxl, byl, bxh, byh);
     }
 }
 
@@ -446,12 +422,6 @@
 }
 
 template <typename T>
-<<<<<<< HEAD
-int computeExactDensityMapCudaLauncher(
-        const T* x_tensor, const T* y_tensor,
-        const T* node_size_x_tensor, const T* node_size_y_tensor,
-        const T* bin_center_x_tensor, const T* bin_center_y_tensor,
-=======
 int computeTriangleDensityMapCudaLauncher(
         const T* x_tensor, const T* y_tensor, 
         const T* node_size_x_clamped_tensor, const T* node_size_y_clamped_tensor, 
@@ -531,38 +501,19 @@
         const T *x_tensor, const T *y_tensor,
         const T *node_size_x_tensor, const T *node_size_y_tensor,
         const T *bin_center_x_tensor, const T *bin_center_y_tensor,
->>>>>>> 83bcbb31
         const int num_nodes,
         const int num_bins_x, const int num_bins_y,
         const int num_impacted_bins_x, const int num_impacted_bins_y,
         const T xl, const T yl, const T xh, const T yh,
         const T bin_size_x, const T bin_size_y,
         bool fixed_node_flag,
-<<<<<<< HEAD
-        T *density_map_tensor
-    )
-=======
         AtomicOp atomicAddOp, 
-        typename AtomicOp::type *density_map_tensor)
->>>>>>> 83bcbb31
+        typename AtomicOp::type *density_map_tensor
+        )
 {
     int thread_count = 512;
     int block_count = (num_nodes * num_impacted_bins_x * num_impacted_bins_y - 1 + thread_count) / thread_count;
 
-<<<<<<< HEAD
-    computeExactDensityMap<<<block_count, thread_count>>>(
-            x_tensor, y_tensor, 
-            node_size_x_tensor, node_size_y_tensor, 
-            bin_center_x_tensor, bin_center_y_tensor,
-            num_nodes,
-            num_bins_x, num_bins_y,
-            xl, yl, xh, yh,
-            bin_size_x, bin_size_y,
-            num_impacted_bins_x, num_impacted_bins_y,
-            fixed_node_flag,
-            density_map_tensor
-        );
-=======
     computeExactDensityMapCellByCell<<<block_count, thread_count>>>(
         x_tensor, y_tensor,
         node_size_x_tensor, node_size_y_tensor,
@@ -574,43 +525,14 @@
         num_impacted_bins_x, num_impacted_bins_y,
         fixed_node_flag,
         atomicAddOp, 
-        density_map_tensor);
->>>>>>> 83bcbb31
+        density_map_tensor
+        );
 
     return 0;
 }
 
 
 template <typename T>
-<<<<<<< HEAD
-int computeExactDensityMapCellByCellCudaLauncher(
-        const T* x_tensor, const T* y_tensor,
-        const T* node_size_x_tensor, const T* node_size_y_tensor,
-        const T* bin_center_x_tensor, const T* bin_center_y_tensor,
-        const int num_nodes,
-        const int num_bins_x, const int num_bins_y,
-        const int num_impacted_bins_x, const int num_impacted_bins_y,
-        const T xl, const T yl, const T xh, const T yh,
-        const T bin_size_x, const T bin_size_y,
-        bool fixed_node_flag,
-        T *density_map_tensor
-        )
-{
-    int thread_count = 256;
-    int block_count = (num_nodes - 1 + thread_count) / thread_count;
-
-    computeExactDensityMapCellByCell<<<block_count, thread_count>>>(
-            x_tensor, y_tensor, 
-            node_size_x_tensor, node_size_y_tensor, 
-            bin_center_x_tensor, bin_center_y_tensor,
-            num_nodes,
-            num_bins_x, num_bins_y,
-            xl, yl, xh, yh,
-            bin_size_x, bin_size_y,
-            fixed_node_flag,
-            density_map_tensor
-        );
-=======
 int computeExactDensityMapCudaLauncher(
     const T *x_tensor, const T *y_tensor,
     const T *node_size_x_tensor, const T *node_size_y_tensor,
@@ -677,7 +599,6 @@
                 density_map_tensor
                 );
     }
->>>>>>> 83bcbb31
 
     return 0;
 }
