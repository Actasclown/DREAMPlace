--- conflicted
+++ resolved
@@ -27,20 +27,12 @@
 /// char does not compile for ATen either 
 #define DISPATCH_CUSTOM_TYPES(TYPE, NAME, ...)                           \
       [&] {                                                                       \
-<<<<<<< HEAD
           switch (TYPE) {                                          \
-=======
-          switch (TYPE.scalarType()) {                                          \
->>>>>>> 6c5a05ef
                 AT_PRIVATE_CASE_TYPE(at::ScalarType::Float, float, __VA_ARGS__)        \
                 AT_PRIVATE_CASE_TYPE(at::ScalarType::Double, double, __VA_ARGS__)         \
                 AT_PRIVATE_CASE_TYPE(at::ScalarType::Int, int, __VA_ARGS__)        \
                 default:                                                                \
-<<<<<<< HEAD
                   AT_ERROR(#NAME, " not implemented for '", at::toString(TYPE), "'");  \
-=======
-                  AT_ERROR(#NAME, " not implemented for '", TYPE.toString(), "'");  \
->>>>>>> 6c5a05ef
                   }                                                                         \
             }()
 
