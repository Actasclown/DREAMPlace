--- conflicted
+++ resolved
@@ -264,11 +264,7 @@
         ctx.pos = pos
         if pos.is_cuda:
             torch.cuda.synchronize()
-<<<<<<< HEAD
-        logger.debug("twirelength forward %.3f ms" % ((time.time()-tt)*1000))
-=======
         logger.debug("wirelength forward %.3f ms" % ((time.time()-tt)*1000))
->>>>>>> d09d8dad
         return output[0]
 
     @staticmethod
@@ -292,11 +288,7 @@
         output[int(output.numel()//2):].masked_fill_(ctx.pin_mask, 0.0)
         if grad_pos.is_cuda:
             torch.cuda.synchronize()
-<<<<<<< HEAD
         logger.debug("wirelength backward %.3f ms" % ((time.time()-tt)*1000))
-=======
-        logger.debug("wirelength backward kernel %.3f ms" % ((time.time()-tt)*1000))
->>>>>>> d09d8dad
         return output, None, None, None, None, None, None, None
 
 class WeightedAverageWirelength(nn.Module):
