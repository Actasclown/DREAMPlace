/**
 * @file   weighted_average_wirelength_cuda_atomic.cpp
 * @author Yibo Lin
 * @date   Aug 2018
 */
#include "utility/src/torch.h"
#include "utility/src/Msg.h"

DREAMPLACE_BEGIN_NAMESPACE

template <typename T, typename V>
int computeWeightedAverageWirelengthCudaAtomicLauncher(
    const T *x, const T *y,
    const int *pin2net_map,
    const unsigned char *net_mask,
    int num_nets,
    int num_pins,
    const T *inv_gamma,
    T *exp_xy, T *exp_nxy,
    T *exp_xy_sum, T *exp_nxy_sum,
    T *xyexp_xy_sum, T *xyexp_nxy_sum,
    V *xy_max, V *xy_min,
    T *partial_wl, // wirelength of each net
    const T *grad_tensor,
    T *grad_x_tensor, T *grad_y_tensor // the gradient is partial total wirelength to partial pin position
);

/// @brief add net weights to gradient 
template <typename T>
void integrateNetWeightsCudaLauncher(
        const int* pin2net_map, 
        const unsigned char* net_mask, 
        const T* net_weights, 
        T* grad_x_tensor, T* grad_y_tensor, 
        int num_pins
        );

#define CHECK_FLAT(x) AT_ASSERTM(x.is_cuda() && x.ndimension() == 1, #x "must be a flat tensor on GPU")
#define CHECK_EVEN(x) AT_ASSERTM((x.numel() & 1) == 0, #x "must have even number of elements")
#define CHECK_CONTIGUOUS(x) AT_ASSERTM(x.is_contiguous(), #x "must be contiguous")

typedef int V;

/// @brief Compute weighted average wirelength and gradient.
/// WL = \sum_i x_i*exp(x_i/gamma) / \sum_i exp(x_i/gamma) - \sum_i x_i*exp(-x_i/gamma) / \sum_i x_i*exp(-x_i/gamma),
/// where x_i is pin location.
<<<<<<< HEAD
/// 
/// @param pos location of pins, x array followed by y array. 
/// @param pin2net_map map pin to net 
/// @param net_weights weight of nets
/// @param net_mask whether compute the wirelength for a net or not 
/// @param gamma gamma coefficient in weighted average wirelength. 
/// @return total wirelength cost.
std::vector<at::Tensor> weighted_average_wirelength_atomic_forward(
        at::Tensor pos,
        at::Tensor pin2net_map, 
        at::Tensor net_weights, 
        at::Tensor net_mask, 
        at::Tensor gamma) 
=======
///
/// @param pos location of pins, x array followed by y array.
/// @param pin2net_map map pin to net
/// @param net_mask whether compute the wirelength for a net or not
/// @param gamma gamma coefficient in weighted average wirelength.
/// @return total wirelength cost.
std::vector<at::Tensor> weighted_average_wirelength_atomic_forward(
    at::Tensor pos,
    at::Tensor pin2net_map,
    at::Tensor net_mask,
    at::Tensor inv_gamma)
>>>>>>> 2f9ac8d5
{
    CHECK_FLAT(pos);
    CHECK_EVEN(pos);
    CHECK_CONTIGUOUS(pos);
    CHECK_FLAT(pin2net_map);
    CHECK_CONTIGUOUS(pin2net_map);
    CHECK_FLAT(net_mask);
    CHECK_CONTIGUOUS(net_mask);
    CHECK_FLAT(net_weights);
    CHECK_CONTIGUOUS(net_weights);

    int num_nets = net_mask.numel();
    int num_pins = pin2net_map.numel();

    // log-sum-exp for x, log-sum-exp for -x, log-sum-exp for y, log-sum-exp for -y
    at::Tensor exp_xy = at::empty_like(pos);
    at::Tensor exp_nxy = at::empty_like(pos);
    at::Tensor exp_xy_sum = at::zeros({2, num_nets}, pos.options());
    at::Tensor exp_nxy_sum = at::zeros({2, num_nets}, pos.options());
    at::Tensor xyexp_xy_sum = at::zeros({2, num_nets}, pos.options());
    at::Tensor xyexp_nxy_sum = at::zeros({2, num_nets}, pos.options());
    at::Tensor partial_wl = at::zeros({num_nets}, pos.options());

    // it is ok for xy_max and xy_min to be integer
    // we do not really need accurate max/min, just some values to scale x/y
    // therefore, there is no need to scale xy_max and xy_min to improve accuracy
    at::Tensor xy_max = at::full({2, num_nets}, std::numeric_limits<V>::min(), at::CUDA(at::kInt));
    at::Tensor xy_min = at::full({2, num_nets}, std::numeric_limits<V>::max(), at::CUDA(at::kInt));

    AT_DISPATCH_FLOATING_TYPES(pos.type(), "computeWeightedAverageWirelengthCudaAtomicLauncher", [&] {
        computeWeightedAverageWirelengthCudaAtomicLauncher<scalar_t, V>(
            pos.data<scalar_t>(), pos.data<scalar_t>() + num_pins,
            pin2net_map.data<int>(),
            net_mask.data<unsigned char>(),
            num_nets,
            num_pins,
            inv_gamma.data<scalar_t>(),
            exp_xy.data<scalar_t>(), exp_nxy.data<scalar_t>(),
            exp_xy_sum.data<scalar_t>(), exp_nxy_sum.data<scalar_t>(),
            xyexp_xy_sum.data<scalar_t>(), xyexp_nxy_sum.data<scalar_t>(),
            xy_max.data<V>(), xy_min.data<V>(),
            partial_wl.data<scalar_t>(),
            nullptr,
            nullptr, nullptr);
    });

<<<<<<< HEAD
    if (net_weights.numel())
    {
        partial_wl.mul_(net_weights.view({1, num_nets}));
    }
    // significant speedup is achieved by using summation in ATen 
    auto wl = partial_wl.sum(); 
    return {wl, exp_xy, exp_nxy, exp_xy_sum, exp_nxy_sum, xyexp_xy_sum, xyexp_nxy_sum}; 
=======
    // significant speedup is achieved by using summation in ATen
    auto wl = at::sum(partial_wl);
    return {wl, exp_xy, exp_nxy, exp_xy_sum, exp_nxy_sum, xyexp_xy_sum, xyexp_nxy_sum};
>>>>>>> 2f9ac8d5
}

/// @brief Compute gradient
/// @param grad_pos input gradient from backward propagation
/// @param pos locations of pins
/// @param exp_xy array of exp(x/gamma) and then exp(y/gamma)
/// @param exp_nxy array of exp(-x/gamma) and then exp(-y/gamma)
/// @param exp_xy_sum array of \sum(exp(x/gamma)) for each net and then \sum(exp(y/gamma))
/// @param exp_nxy_sum array of \sum(exp(-x/gamma)) for each net and then \sum(exp(-y/gamma))
/// @param xyexp_xy_sum array of \sum(x*exp(x/gamma)) for each net and then \sum(y*exp(y/gamma))
/// @param xyexp_nxy_sum array of \sum(x*exp(-x/gamma)) for each net and then \sum(y*exp(-y/gamma))
<<<<<<< HEAD
/// @param pin2net_map map pin to net 
/// @param net_weights weight of nets
/// @param net_mask an array to record whether compute the where for a net or not 
/// @param gamma a scalar tensor for the parameter in the equation 
at::Tensor weighted_average_wirelength_atomic_backward(
        at::Tensor grad_pos, 
        at::Tensor pos,
        at::Tensor exp_xy, at::Tensor exp_nxy, 
        at::Tensor exp_xy_sum, at::Tensor exp_nxy_sum, 
        at::Tensor xyexp_xy_sum, at::Tensor xyexp_nxy_sum, 
        at::Tensor pin2net_map, 
        at::Tensor net_weights, 
        at::Tensor net_mask, 
        at::Tensor gamma) 
=======
/// @param pin2net_map map pin to net
/// @param net_mask an array to record whether compute the where for a net or not
/// @param gamma a scalar tensor for the parameter in the equation
at::Tensor weighted_average_wirelength_atomic_backward(
    at::Tensor grad_pos,
    at::Tensor pos,
    at::Tensor exp_xy, at::Tensor exp_nxy,
    at::Tensor exp_xy_sum, at::Tensor exp_nxy_sum,
    at::Tensor xyexp_xy_sum, at::Tensor xyexp_nxy_sum,
    at::Tensor pin2net_map,
    at::Tensor net_mask,
    at::Tensor inv_gamma)
>>>>>>> 2f9ac8d5
{
    CHECK_FLAT(pos);
    CHECK_EVEN(pos);
    CHECK_CONTIGUOUS(pos);
    CHECK_FLAT(exp_xy);
    CHECK_EVEN(exp_xy);
    CHECK_CONTIGUOUS(exp_xy);
    CHECK_FLAT(exp_nxy);
    CHECK_EVEN(exp_nxy);
    CHECK_CONTIGUOUS(exp_nxy);
    CHECK_FLAT(exp_xy_sum);
    CHECK_EVEN(exp_xy_sum);
    CHECK_CONTIGUOUS(exp_xy_sum);
    CHECK_FLAT(exp_nxy_sum);
    CHECK_EVEN(exp_nxy_sum);
    CHECK_CONTIGUOUS(exp_nxy_sum);
    CHECK_FLAT(xyexp_xy_sum);
    CHECK_EVEN(xyexp_xy_sum);
    CHECK_CONTIGUOUS(xyexp_xy_sum);
    CHECK_FLAT(xyexp_nxy_sum);
    CHECK_EVEN(xyexp_nxy_sum);
    CHECK_CONTIGUOUS(xyexp_nxy_sum);
    CHECK_FLAT(pin2net_map);
    CHECK_CONTIGUOUS(pin2net_map);
    CHECK_FLAT(net_mask);
    CHECK_CONTIGUOUS(net_mask);
    CHECK_FLAT(net_weights);
    CHECK_CONTIGUOUS(net_weights);

    at::Tensor grad_out = at::zeros_like(pos);

    int num_nets = net_mask.numel();
    int num_pins = pin2net_map.numel();

    AT_DISPATCH_FLOATING_TYPES(pos.type(), "computeWeightedAverageWirelengthCudaAtomicLauncher", [&] {
<<<<<<< HEAD
            computeWeightedAverageWirelengthCudaAtomicLauncher<scalar_t, V>(
                    pos.data<scalar_t>(), pos.data<scalar_t>()+num_pins, 
                    pin2net_map.data<int>(), 
                    net_mask.data<unsigned char>(), 
                    num_nets, 
                    num_pins, 
                    gamma.data<scalar_t>(), 
                    exp_xy.data<scalar_t>(), exp_nxy.data<scalar_t>(), 
                    exp_xy_sum.data<scalar_t>(), exp_nxy_sum.data<scalar_t>(),
                    xyexp_xy_sum.data<scalar_t>(), xyexp_nxy_sum.data<scalar_t>(),
                    nullptr, nullptr, 
                    nullptr, 
                    grad_pos.data<scalar_t>(), 
                    grad_out.data<scalar_t>(), grad_out.data<scalar_t>()+num_pins
                    );
            if (net_weights.numel())
            {
                integrateNetWeightsCudaLauncher(
                        pin2net_map.data<int>(), 
                        net_mask.data<unsigned char>(), 
                        net_weights.data<scalar_t>(), 
                        grad_out.data<scalar_t>(), grad_out.data<scalar_t>()+num_pins,
                        num_pins 
                    );
            }
            });
    return grad_out; 
=======
        computeWeightedAverageWirelengthCudaAtomicLauncher<scalar_t, V>(
            pos.data<scalar_t>(), pos.data<scalar_t>() + num_pins,
            pin2net_map.data<int>(),
            net_mask.data<unsigned char>(),
            num_nets,
            num_pins,
            inv_gamma.data<scalar_t>(),
            exp_xy.data<scalar_t>(), exp_nxy.data<scalar_t>(),
            exp_xy_sum.data<scalar_t>(), exp_nxy_sum.data<scalar_t>(),
            xyexp_xy_sum.data<scalar_t>(), xyexp_nxy_sum.data<scalar_t>(),
            nullptr, nullptr,
            nullptr,
            grad_pos.data<scalar_t>(),
            grad_out.data<scalar_t>(), grad_out.data<scalar_t>() + num_pins);
    });
    return grad_out;
>>>>>>> 2f9ac8d5
}

DREAMPLACE_END_NAMESPACE

PYBIND11_MODULE(TORCH_EXTENSION_NAME, m)
{
    m.def("forward", &DREAMPLACE_NAMESPACE::weighted_average_wirelength_atomic_forward, "WeightedAverageWirelength forward (CUDA)");
    m.def("backward", &DREAMPLACE_NAMESPACE::weighted_average_wirelength_atomic_backward, "WeightedAverageWirelength backward (CUDA)");
}<|MERGE_RESOLUTION|>--- conflicted
+++ resolved
@@ -44,33 +44,19 @@
 /// @brief Compute weighted average wirelength and gradient.
 /// WL = \sum_i x_i*exp(x_i/gamma) / \sum_i exp(x_i/gamma) - \sum_i x_i*exp(-x_i/gamma) / \sum_i x_i*exp(-x_i/gamma),
 /// where x_i is pin location.
-<<<<<<< HEAD
 /// 
 /// @param pos location of pins, x array followed by y array. 
 /// @param pin2net_map map pin to net 
 /// @param net_weights weight of nets
 /// @param net_mask whether compute the wirelength for a net or not 
-/// @param gamma gamma coefficient in weighted average wirelength. 
+/// @param inv_gamma inverse of gamma coefficient in weighted average wirelength. 
 /// @return total wirelength cost.
 std::vector<at::Tensor> weighted_average_wirelength_atomic_forward(
         at::Tensor pos,
         at::Tensor pin2net_map, 
         at::Tensor net_weights, 
         at::Tensor net_mask, 
-        at::Tensor gamma) 
-=======
-///
-/// @param pos location of pins, x array followed by y array.
-/// @param pin2net_map map pin to net
-/// @param net_mask whether compute the wirelength for a net or not
-/// @param gamma gamma coefficient in weighted average wirelength.
-/// @return total wirelength cost.
-std::vector<at::Tensor> weighted_average_wirelength_atomic_forward(
-    at::Tensor pos,
-    at::Tensor pin2net_map,
-    at::Tensor net_mask,
-    at::Tensor inv_gamma)
->>>>>>> 2f9ac8d5
+        at::Tensor inv_gamma) 
 {
     CHECK_FLAT(pos);
     CHECK_EVEN(pos);
@@ -117,7 +103,6 @@
             nullptr, nullptr);
     });
 
-<<<<<<< HEAD
     if (net_weights.numel())
     {
         partial_wl.mul_(net_weights.view({1, num_nets}));
@@ -125,11 +110,6 @@
     // significant speedup is achieved by using summation in ATen 
     auto wl = partial_wl.sum(); 
     return {wl, exp_xy, exp_nxy, exp_xy_sum, exp_nxy_sum, xyexp_xy_sum, xyexp_nxy_sum}; 
-=======
-    // significant speedup is achieved by using summation in ATen
-    auto wl = at::sum(partial_wl);
-    return {wl, exp_xy, exp_nxy, exp_xy_sum, exp_nxy_sum, xyexp_xy_sum, xyexp_nxy_sum};
->>>>>>> 2f9ac8d5
 }
 
 /// @brief Compute gradient
@@ -141,11 +121,10 @@
 /// @param exp_nxy_sum array of \sum(exp(-x/gamma)) for each net and then \sum(exp(-y/gamma))
 /// @param xyexp_xy_sum array of \sum(x*exp(x/gamma)) for each net and then \sum(y*exp(y/gamma))
 /// @param xyexp_nxy_sum array of \sum(x*exp(-x/gamma)) for each net and then \sum(y*exp(-y/gamma))
-<<<<<<< HEAD
 /// @param pin2net_map map pin to net 
 /// @param net_weights weight of nets
 /// @param net_mask an array to record whether compute the where for a net or not 
-/// @param gamma a scalar tensor for the parameter in the equation 
+/// @param inv_gamma inverse of gamma, a scalar tensor for the parameter in the equation 
 at::Tensor weighted_average_wirelength_atomic_backward(
         at::Tensor grad_pos, 
         at::Tensor pos,
@@ -155,21 +134,7 @@
         at::Tensor pin2net_map, 
         at::Tensor net_weights, 
         at::Tensor net_mask, 
-        at::Tensor gamma) 
-=======
-/// @param pin2net_map map pin to net
-/// @param net_mask an array to record whether compute the where for a net or not
-/// @param gamma a scalar tensor for the parameter in the equation
-at::Tensor weighted_average_wirelength_atomic_backward(
-    at::Tensor grad_pos,
-    at::Tensor pos,
-    at::Tensor exp_xy, at::Tensor exp_nxy,
-    at::Tensor exp_xy_sum, at::Tensor exp_nxy_sum,
-    at::Tensor xyexp_xy_sum, at::Tensor xyexp_nxy_sum,
-    at::Tensor pin2net_map,
-    at::Tensor net_mask,
-    at::Tensor inv_gamma)
->>>>>>> 2f9ac8d5
+        at::Tensor inv_gamma) 
 {
     CHECK_FLAT(pos);
     CHECK_EVEN(pos);
@@ -205,14 +170,13 @@
     int num_pins = pin2net_map.numel();
 
     AT_DISPATCH_FLOATING_TYPES(pos.type(), "computeWeightedAverageWirelengthCudaAtomicLauncher", [&] {
-<<<<<<< HEAD
             computeWeightedAverageWirelengthCudaAtomicLauncher<scalar_t, V>(
                     pos.data<scalar_t>(), pos.data<scalar_t>()+num_pins, 
                     pin2net_map.data<int>(), 
                     net_mask.data<unsigned char>(), 
                     num_nets, 
                     num_pins, 
-                    gamma.data<scalar_t>(), 
+                    inv_gamma.data<scalar_t>(), 
                     exp_xy.data<scalar_t>(), exp_nxy.data<scalar_t>(), 
                     exp_xy_sum.data<scalar_t>(), exp_nxy_sum.data<scalar_t>(),
                     xyexp_xy_sum.data<scalar_t>(), xyexp_nxy_sum.data<scalar_t>(),
@@ -233,24 +197,6 @@
             }
             });
     return grad_out; 
-=======
-        computeWeightedAverageWirelengthCudaAtomicLauncher<scalar_t, V>(
-            pos.data<scalar_t>(), pos.data<scalar_t>() + num_pins,
-            pin2net_map.data<int>(),
-            net_mask.data<unsigned char>(),
-            num_nets,
-            num_pins,
-            inv_gamma.data<scalar_t>(),
-            exp_xy.data<scalar_t>(), exp_nxy.data<scalar_t>(),
-            exp_xy_sum.data<scalar_t>(), exp_nxy_sum.data<scalar_t>(),
-            xyexp_xy_sum.data<scalar_t>(), xyexp_nxy_sum.data<scalar_t>(),
-            nullptr, nullptr,
-            nullptr,
-            grad_pos.data<scalar_t>(),
-            grad_out.data<scalar_t>(), grad_out.data<scalar_t>() + num_pins);
-    });
-    return grad_out;
->>>>>>> 2f9ac8d5
 }
 
 DREAMPLACE_END_NAMESPACE
