/*************************************************************************
    > File Name: PlaceDB.cpp
    > Author: Yibo Lin
    > Mail: yibolin@utexas.edu
    > Created Time: Wed Jun 17 22:29:55 2015
 ************************************************************************/

#include "PlaceDB.h"
#include <numeric>
#include "BookshelfWriter.h"
#include "DefWriter.h"
#include "Iterators.h"
#include "LefCbkHelper.h"
#include "RowMap.h"
<<<<<<< HEAD
#include "utility/src/defs.h"
=======
#include "utility/src/utils.h"
>>>>>>> 491f988c
//#include <boost/timer/timer.hpp>

DREAMPLACE_BEGIN_NAMESPACE

/// default constructor
PlaceDB::PlaceDB() {
  m_coreSiteId = 0;
  m_numMovable = 0;
  m_numFixed = 0;
  m_numMacro = 0;
  m_numIOPin = 0;
  m_numIgnoredNet = 0;
  m_numPlaceBlockages = 0;

  m_lefUnit = 0;
  m_defUnit = 0;

  m_numNetsWithDuplicatePins = 0;
  m_numPinsDuplicatedInNets = 0;

  m_numRoutingGrids[0] = m_numRoutingGrids[1] = m_numRoutingGrids[2] = 0;
}

///==== LEF Callbacks ====
void PlaceDB::lef_version_cbk(std::string const& v) { m_lefVersion = v; }
void PlaceDB::lef_version_cbk(double v) {
  if (v < 5.6)
    dreamplacePrint(kWARN, "current LEF version %g may be not well supported\n",
                    v);
}
void PlaceDB::lef_casesensitive_cbk(int v) { lefNamesCaseSensitive = v; }
void PlaceDB::lef_dividerchar_cbk(std::string const&) {}
void PlaceDB::lef_units_cbk(LefParser::lefiUnits const& v) {
  if (v.hasDatabase()) m_lefUnit = v.databaseNumber();
}
void PlaceDB::lef_manufacturing_cbk(double) {}
void PlaceDB::lef_useminspacing_cbk(LefParser::lefiUseMinSpacing const&) {}
void PlaceDB::lef_clearancemeasure_cbk(std::string const&) {}
void PlaceDB::lef_busbitchars_cbk(std::string const&) {}
void PlaceDB::lef_layer_cbk(LefParser::lefiLayer const&) {}
void PlaceDB::lef_via_cbk(LefParser::lefiVia const&) {}
void PlaceDB::lef_viarule_cbk(LefParser::lefiViaRule const&) {}
void PlaceDB::lef_spacing_cbk(LefParser::lefiSpacing const&) {}
void PlaceDB::lef_site_cbk(LefParser::lefiSite const& s) {
  m_vSite.push_back(Site());
  Site& site = m_vSite.back();
  site.setId(m_vSite.size() - 1);
  site.setName(s.name());
  if (s.hasClass()) site.setClassName(s.siteClass());
  if (s.hasSize()) {
    site.setSize(kX, round(s.sizeX() * m_lefUnit));
    site.setSize(kY, round(s.sizeY() * m_lefUnit));
  }
  dreamplaceAssertMsg(
      m_mSiteName2Index.find(site.name()) == m_mSiteName2Index.end(),
      "Site %s has already been defined", site.name().c_str());
  m_mSiteName2Index[site.name()] = site.id();

  if (limbo::iequals(site.className(), "CORE")) {
    dreamplacePrint(kINFO, "set CORE site to %s, %d x %d\n",
                    site.name().c_str(), site.width(), site.height());
    m_coreSiteId = site.id();
  }
}
void PlaceDB::lef_macrobegin_cbk(std::string const& n) {
  // create and add macro
  std::pair<index_type, bool> insertMacroRet = addMacro(n);
  // check duplicate
  if (!insertMacroRet.second) {
    dreamplacePrint(kWARN, "duplicate macro found in LEF file: %s\n",
                    n.c_str());
  }
}
void PlaceDB::lef_macro_cbk(LefParser::lefiMacro const& m) {
  // assume current macro is the last macro added
  Macro& macro = m_vMacro.back();

  if (m.hasClass()) macro.setClassName(m.macroClass());
  // all other coordinates corresponding to origins are mapped to that
  if (m.hasOrigin())
    macro.setInitOrigin(round(m.originX() * m_lefUnit),
                        round(m.originY() * m_lefUnit));
  else
    macro.setInitOrigin(0, 0);
  macro.set(kXLOW, round(0)).set(kYLOW, round(0));
  if (m.hasSize()) {
    // remember we have set origin to (0, 0)
    macro.set(kXHIGH, round(m.sizeX() * m_lefUnit))
        .set(kYHIGH, round(m.sizeY() * m_lefUnit));
  }
  if (m.hasSiteName()) macro.setSiteName(m.siteName());
}
void PlaceDB::lef_pin_cbk(LefParser::lefiPin const& p) {
  // assume current macro is the last macro added
  Macro& macro = m_vMacro.back();

  // skip possible vdd and gnd
  if (p.hasUse() &&
      (limbo::iequals(p.use(), "POWER") || limbo::iequals(p.use(), "GROUND")))
    return;

  // create and add pin
  std::pair<index_type, bool> insertMacroPinRet = macro.addMacroPin(p.name());
  if (!insertMacroPinRet.second) {
    dreamplacePrint(kWARN,
                    "duplicate macro pin found in LEF file: %s.(%s, %d)\n",
                    macro.name().c_str(), p.name(), insertMacroPinRet.first);
    return;
  }
  MacroPin& mPin = macro.macroPin(insertMacroPinRet.first);
  if (p.hasDirection()) mPin.setDirect(std::string(p.direction()));

  for (int j = 0; j < p.numPorts(); ++j) {
    // create and add port
    index_type macroPortId = mPin.addMacroPort();
    MacroPort& macroPort = mPin.macroPort(macroPortId);
    const LefParser::lefiGeometries* port = p.port(j);
    LefCbkGeometryHelper<MacroPort>()(macroPort, *port, macro.initOrigin(),
                                      lefUnit());
    // compute bounding box of port
    deriveMacroPortBbox(macroPort);
  }
  // compute bounding box of pin
  deriveMacroPinBbox(mPin);
}
void PlaceDB::lef_obstruction_cbk(LefParser::lefiObstruction const& o) {
  // assume current macro is the last macro added
  Macro& macro = m_vMacro.back();

  // obstruction
  LefCbkGeometryHelper<MacroObs>()(macro.obs(), *(o.geometries()),
                                   macro.initOrigin(), lefUnit());
}
void PlaceDB::lef_prop_cbk(LefParser::lefiProp const&) {}
void PlaceDB::lef_maxstackvia_cbk(LefParser::lefiMaxStackVia const&) {}

///==== DEF Callbacks ====
void PlaceDB::set_def_busbitchars(std::string const&) {}
void PlaceDB::set_def_dividerchar(std::string const&) {}
void PlaceDB::set_def_version(std::string const& v) { m_defVersion = v; }
void PlaceDB::set_def_unit(int u) { m_defUnit = u; }
void PlaceDB::set_def_design(std::string const& d) { m_designName = d; }
void PlaceDB::set_def_diearea(int xl, int yl, int xh, int yh) {
  m_dieArea.set(xl, yl, xh, yh);
}
void PlaceDB::add_def_row(DefParser::Row const& r) {
  // create and add row
  m_vRow.push_back(Row());
  Row& row = m_vRow.back();
  row.setId(m_vRow.size() - 1);

  row.setName(r.row_name);
  row.setMacroName(r.macro_name);
  row.setOrient(r.orient);
  index_type siteId = m_mSiteName2Index.at(row.macroName());
  Site const& site = m_vSite.at(siteId);
  // only support N and FS, because I'm not sure what the format should be for
  // other orient
  if (r.orient == "N" || r.orient == "FS") {
    row.set(r.origin[0], r.origin[1], r.origin[0] + r.repeat[0] * r.step[0],
            r.origin[1] + site.size(kY));
  } else {
    dreamplacePrint(kWARN, "unsupported row orientation %s\n",
                    r.orient.c_str());
    row.set(r.origin[0], r.origin[1], r.origin[0] + r.repeat[0] * r.step[0],
            r.origin[1] + site.size(kY));
  }

  row.setStep(r.step[0], r.step[1]);

  m_rowBbox.encompass(row);
}
void PlaceDB::resize_def_component(int s) {
  // save space for io pins
  // usually there are not so many io pins
  if ((long)m_vNode.capacity() <
      s)  // estimate it if PlaceDB::prepare() is not called is not called
  {
    m_vNode.reserve(s * 1.006);
    m_vNodeProperty.reserve(m_vNode.capacity());
  }
  m_numMovable = 0;
  m_numFixed = 0;
  m_vMovableNodeIndex.clear();
  m_vFixedNodeIndex.clear();
}
void PlaceDB::add_def_component(DefParser::Component const& c) {
  if (m_userParam.sDefIgnoreCellType.count(c.macro_name)) return;

  // create and add node
  std::pair<index_type, bool> insertRet = addNode(c.comp_name);
  // check duplicate
  if (!insertRet.second) {
    dreamplacePrint(kWARN, "duplicate component found in DEF file: %s\n",
                    c.comp_name.c_str());
    return;
  }

  Node& node = m_vNode.at(insertRet.first);
  NodeProperty& property = m_vNodeProperty.at(node.id());
  property.setMacroId(m_mMacroName2Index[c.macro_name]);
  Macro const& macro = m_vMacro.at(property.macroId());
  node.set(c.origin[0], c.origin[1], c.origin[0] + macro.width(),
           c.origin[1] + macro.height());  // must update width and height
  node.setStatus(c.status);                // update status
<<<<<<< HEAD
=======
  if (macro.className() != "CORE") {
    // always fix cells whose macro class is not CORE
    dreamplaceAssertMsg(node.status() == PlaceStatusEnum::FIXED ||
                            node.status() == PlaceStatusEnum::PLACED,
                        "non-CORE class cells must be FIXED or PLACED: %s %s",
                        c.comp_name.c_str(), macro.className().c_str());
    node.setStatus(PlaceStatusEnum::FIXED);
  }
>>>>>>> 491f988c
  if (node.status() != PlaceStatusEnum::UNPLACED) {
    node.setOrient(c.orient);  // update orient
  }
  deriveMultiRowAttr(node);  // update MultiRowAttr
  if (node.status() == PlaceStatusEnum::FIXED ||
      node.status() == PlaceStatusEnum::DUMMY_FIXED ||
      node.status() == PlaceStatusEnum::PLACED)
    node.setInitPos(ll(node));

  // update statistics
  // may need to change the criteria of fixed cells according to benchmarks
  if (node.status() == PlaceStatusEnum::FIXED) {
    m_numFixed += 1;
    m_vFixedNodeIndex.push_back(node.id());
  } else {
    m_numMovable += 1;
    m_vMovableNodeIndex.push_back(node.id());
  }

  // reserve space for pins in add_def_net
  node.pins().reserve(m_vMacro.at(property.macroId()).macroPins().size());
}
void PlaceDB::resize_def_pin(int s) {
  m_vMacro.reserve(m_vMacro.size() + s);
  m_numIOPin = s;
}
void PlaceDB::add_def_pin(DefParser::Pin const& p) {
  if (p.vLayer.empty()) {
    dreamplacePrint(kWARN, "no layer specified by pin %s, ignored\n",
                    p.pin_name.c_str());
    return;
  }
  if (p.vBbox.empty()) {
    dreamplacePrint(
        kWARN, "no position or bounding box specified by pin %s, ignored\n",
        p.pin_name.c_str());
    return;
  }
  // create virtual macro
  std::pair<index_type, bool> insertMacroRet = addMacro(p.pin_name);
  dreamplaceAssertMsg(insertMacroRet.second,
                      "failed to create virtual macro for io pin: %s",
                      p.pin_name.c_str());
  Macro& macro = m_vMacro.at(insertMacroRet.first);
<<<<<<< HEAD
=======
  // indicate this is an IO pin
  macro.setClassName("DREAMPlace.IOPin");
>>>>>>> 491f988c

  // only read the first layer of pins
  std::string const& layerName = p.vLayer.front();
  std::vector<int> const& bbox = p.vBbox.front();

  macro.setInitOrigin(bbox[0], bbox[1]);
  macro.set(0, 0, bbox[2] - bbox[0],
            bbox[3] - bbox[1]);  // adjust to origin (0, 0)

  // create and add io pin
  std::pair<index_type, bool> insertMacroPinRet = macro.addMacroPin(p.pin_name);
  dreamplaceAssertMsg(insertMacroPinRet.second,
                      "failed to create virtual io pin: %s.%s",
                      macro.name().c_str(), p.pin_name.c_str());
  MacroPin& iopin = macro.macroPin(insertMacroPinRet.first);
  // reverse direction for primary input and output
  // I hope this will not cause incompatible issues with writer of other formats
  if (limbo::iequals(p.direct, "INPUT"))
    iopin.setDirect(std::string("OUTPUT"));
  else if (limbo::iequals(p.direct, "OUTPUT"))
    iopin.setDirect(std::string("INPUT"));
  else
    iopin.setDirect(p.direct);

  // create and add port for io pin
  iopin.macroPorts().push_back(MacroPort());
  MacroPort& macroPort = iopin.macroPorts().back();
  macroPort.setId(iopin.macroPorts().size() - 1);
  macroPort.layers().push_back(layerName);
  macroPort.boxes().push_back(MacroPort::box_type(
      0, 0, bbox[2] - bbox[0], bbox[3] - bbox[1]));  // adjust to origin (0, 0)
  deriveMacroPortBbox(macroPort);
  deriveMacroPinBbox(iopin);

  // create and add virtual node
  std::pair<index_type, bool> insertNodeRet = addNode(p.pin_name);
  dreamplaceAssertMsg(insertNodeRet.second,
                      "failed to create virtual node for io pin %s",
                      p.pin_name.c_str());
  Node& node = m_vNode.at(insertNodeRet.first);
  NodeProperty& property = m_vNodeProperty.at(node.id());

  property.setMacroId(macro.id());
  node.setStatus(PlaceStatusEnum::FIXED);  // io pin should always be fixed
  if (p.orient.empty())
    node.setOrient(OrientEnum::N);
  else
    node.setOrient(p.orient);
  deriveMultiRowAttr(node);
  if (node.status() == PlaceStatusEnum::FIXED ||
      node.status() == PlaceStatusEnum::DUMMY_FIXED ||
      node.status() == PlaceStatusEnum::PLACED) {
    node.set(p.origin[0] + bbox[0], p.origin[1] + bbox[1],
             p.origin[0] + bbox[2], p.origin[1] + bbox[3]);
    node.setInitPos(ll(node));
  }
}
void PlaceDB::resize_def_net(int s) {
  if ((long)m_vNet.capacity() < s)  // only if PlaceDB::prepare() is not called
  {
    m_vNet.reserve(s);
    m_vNetProperty.reserve(s);
  }
}
void PlaceDB::add_def_net(DefParser::Net const& n) {
  // check the validity of nets

  bool ignoreFlag = false;
  // ignore nets with pins less than 2
  if (n.vNetPin.size() < 2)
    ignoreFlag = true;
  else {
    // ignore nets that may cause problems
    bool all_pin_in_one_node = true;
    for (unsigned i = 1, ie = n.vNetPin.size(); i < ie; ++i) {
      if (n.vNetPin[i - 1].first != n.vNetPin[i].first) {
        all_pin_in_one_node = false;
        break;
      }
    }
    if (all_pin_in_one_node) {
      // dreamplacePrint(kWARN, "net %s has all pins belong to the same node or
      // io pins: ignored\n", n.net_name.c_str());  return;
      ignoreFlag = true;
    }
  }

  // create and add net
  std::pair<index_type, bool> insertNetRet = addNet(n.net_name);
  // check duplicate
  if (!insertNetRet.second) {
    m_vDuplicateNet.push_back(n.net_name);
    // dreamplacePrint(kWARN, "duplicate net found in Verilog file: %s\n",
    // n.net_name.c_str());
    return;
  }
  Net& net = m_vNet.at(insertNetRet.first);

  // update ignore flag
  if (ignoreFlag) {
    m_vNetIgnoreFlag[net.id()] = true;
    m_numIgnoredNet += 1;
  }
  // nodes in a net may be IOPin
  net.pins().reserve(n.vNetPin.size());  // reserve enough space
  for (unsigned i = 0, ie = n.vNetPin.size(); i < ie; ++i) {
    index_type nodeId;
    // io pin or node
    string2index_map_type::const_iterator foundNode = m_mNodeName2Index.find(
        (n.vNetPin[i].first == "PIN") ? n.vNetPin[i].second
                                      : n.vNetPin[i].first);
    if (foundNode != m_mNodeName2Index.end())
      nodeId = foundNode->second;
    else {
      dreamplacePrint(kWARN, "Pin not found: %s.%s\n",
                      n.vNetPin[i].first.c_str(), n.vNetPin[i].second.c_str());
      continue;
    }
    Node& node = m_vNode[nodeId];

    // create and add pin
    addPin(n.vNetPin[i].second, net, node);
  }
}
void PlaceDB::resize_def_blockage(int n) {
  m_numPlaceBlockages = 0;
  m_vPlaceBlockageIndex.reserve(n);
}
void PlaceDB::add_def_placement_blockage(
    std::vector<std::vector<int> > const& vBbox) {
  char buf[128];
  std::string name;
  for (std::vector<std::vector<int> >::const_iterator it = vBbox.begin(),
                                                      ite = vBbox.end();
       it != ite; ++it) {
    std::vector<int> const& bbox = *it;

    // create virtual macro
    dreamplaceSPrint(kNONE, buf, "DREAMPlacePlaceBlockage%lu",
                     m_vPlaceBlockageIndex.size());
    name = buf;
    std::pair<index_type, bool> insertMacroRet = addMacro(name);
    dreamplaceAssertMsg(
        insertMacroRet.second,
        "failed to create virtual macro for placement blockage: %s",
        name.c_str());
    Macro& macro = m_vMacro.at(insertMacroRet.first);
<<<<<<< HEAD
=======
    // indicate this is placement blockage
    macro.setClassName("DREAMPlace.PlaceBlockage");
>>>>>>> 491f988c

    macro.setInitOrigin(bbox[0], bbox[1]);
    macro.set(0, 0, bbox[2] - bbox[0],
              bbox[3] - bbox[1]);  // adjust to origin (0, 0)

    // create and add virtual node
    std::pair<index_type, bool> insertNodeRet = addNode(name);
    dreamplaceAssertMsg(
        insertNodeRet.second,
        "failed to create virtual node for placement blockage %s",
        name.c_str());
    Node& node = m_vNode.at(insertNodeRet.first);
    NodeProperty& property = m_vNodeProperty.at(node.id());

    property.setMacroId(macro.id());
    node.setStatus(
        PlaceStatusEnum::FIXED);  // placement blockages should always be fixed
    node.setOrient(OrientEnum::UNKNOWN);
    deriveMultiRowAttr(node);
    node.set(bbox[0], bbox[1], bbox[2], bbox[3]);
    node.setInitPos(ll(node));

    m_vPlaceBlockageIndex.push_back(node.id());
    ++m_numPlaceBlockages;
  }
}
void PlaceDB::resize_def_region(int n) { m_vRegion.reserve(n); }
void PlaceDB::add_def_region(DefParser::Region const& r) {
  std::pair<index_type, bool> insertRet = addRegion(r.region_name);
  index_type regionId = insertRet.first;
  Region& region = m_vRegion.at(regionId);
  region.setType(r.region_type);
  std::vector<Region::box_type>& boxes = region.boxes();
  boxes.reserve(r.vRectangle.size());
  for (index_type i = 0, ie = r.vRectangle.size(); i < ie; ++i) {
    boxes.push_back(
        Region::box_type(r.vRectangle[i].at(0), r.vRectangle[i].at(1),
                         r.vRectangle[i].at(2), r.vRectangle[i].at(3)));
  }
  // check whether boxes in region overlap with each other
  // as I have the assumption that the boxes should not overlap
  for (index_type i = 0, ie = boxes.size(); i < ie; ++i) {
    Region::box_type box1 = boxes[i];
    for (index_type j = i + 1; j < ie; ++j) {
      Region::box_type box2 = boxes[j];
      Region::box_type::coordinate_type dx =
          std::min(box1.xh(), box2.xh()) - std::max(box1.xl(), box2.xl());
      Region::box_type::coordinate_type dy =
          std::min(box1.yh(), box2.yh()) - std::max(box1.yl(), box2.yl());
      if (dx > 0 && dy > 0) {
        dreamplacePrint(kWARN,
                        "region %s (%u) has overlapped boxes (%d, %d, %d, %d) "
                        "(%d, %d, %d, %d)\n",
                        region.name().c_str(), regionId, box1.xl(), box1.yl(),
                        box1.xh(), box1.yh(), box2.xl(), box2.yl(), box2.xh(),
                        box2.yh());
      }
    }
  }
}
std::pair<PlaceDB::index_type, bool> PlaceDB::addRegion(std::string const& r) {
  index_type regionId;
  string2index_map_type::iterator foundRegion = m_mRegionName2Index.find(r);
  if (foundRegion != m_mRegionName2Index.end())  // already exists
  {
    dreamplacePrint(kWARN, "duplicate region %s found\n", r.c_str());
    regionId = foundRegion->second;
    return std::make_pair(regionId, false);
  } else  // create
  {
    regionId = m_vRegion.size();
    m_vRegion.push_back(Region());
    Region& region = m_vRegion.back();
    region.setName(r);
    region.setId(regionId);
    std::pair<string2index_map_type::iterator, bool> insertRet =
        m_mRegionName2Index.insert(std::make_pair(r, regionId));
    dreamplaceAssertMsg(insertRet.second,
                        "failed to insert region %s to m_mRegionName2Index",
                        r.c_str());
    return std::make_pair(regionId, true);
  }
}
void PlaceDB::resize_def_group(int n) { m_vGroup.reserve(n); }
void PlaceDB::add_def_group(DefParser::Group const& g) {
  index_type groupId;
  string2index_map_type::iterator foundGroup =
      m_mGroupName2Index.find(g.group_name);
  if (foundGroup != m_mGroupName2Index.end()) {
    dreamplacePrint(kWARN, "duplicate group %s found\n", g.group_name.c_str());
    groupId = foundGroup->second;
  } else {
    groupId = m_vGroup.size();
    std::pair<string2index_map_type::iterator, bool> insertRet =
        m_mGroupName2Index.insert(std::make_pair(g.group_name, groupId));
    dreamplaceAssertMsg(insertRet.second,
                        "failed to insert group %s to m_mGroupName2Index",
                        g.group_name.c_str());
    m_vGroup.push_back(Group());
  }
  Group& group = m_vGroup.at(groupId);
  group.setId(groupId);
  group.setName(g.group_name);
  group.nodeNames() = g.vGroupMember;

  // a region may not exist or already exist
  // retrieve the index if already exist
  // create if not exist
  std::pair<index_type, bool> insertRegionRet = addRegion(g.region_name);
  group.setRegion(insertRegionRet.first);

  // node indices in group are not set yet
  // they need to be set in the adjustParams() function
}
void PlaceDB::end_def_design() {
  // make sure rows are sorted from bottom to up
  std::sort(m_vRow.begin(), m_vRow.end(), CompareByRowBottomCoord());
  // reset id
  for (unsigned int i = 0, ie = m_vRow.size(); i < ie; ++i) m_vRow[i].setId(i);
#ifdef DEBUG
  for (unsigned int i = 1, ie = m_vRow.size(); i < ie; ++i) {
    dreamplaceAssert(m_vRow[i - 1].yl() < m_vRow[i].yl());
    dreamplaceAssert(m_vRow[i - 1].yh() == m_vRow[i].yl());
  }
#endif
}

///==== Verilog Callbacks ====
void PlaceDB::verilog_net_declare_cbk(std::string const& netName,
                                      VerilogParser::Range const& range) {
  dreamplaceAssertMsg(range.low == range.high, "do not support bus yet");

  std::pair<index_type, bool> insertNetRet = addNet(netName);
  // check duplicate
  if (!insertNetRet.second)
    dreamplacePrint(kWARN, "duplicate net found in Verilog file: %s\n",
                    netName.c_str());
}
void PlaceDB::verilog_pin_declare_cbk(std::string const& pinName,
                                      unsigned /*type*/,
                                      VerilogParser::Range const& range) {
  // find virtual node for io pin
  index_type nodeId;
  string2index_map_type::const_iterator foundNode =
      m_mNodeName2Index.find(pinName);
  if (foundNode != m_mNodeName2Index.end())
    nodeId = foundNode->second;
  else {
    dreamplacePrint(kWARN, "IO pin not found: %s\n", pinName.c_str());
    return;
  }
  Node& node = m_vNode[nodeId];

  // for io pin, it has the net with the same name as pin name
  std::string const& netName = pinName;
  dreamplaceAssertMsg(range.low == range.high, "do not support bus yet");

  // for io pin, the net name is the same as pin name
  std::pair<index_type, bool> insertNetRet = addNet(netName);
  // check duplicate
  if (!insertNetRet.second) {
    dreamplacePrint(kWARN, "duplicate net found in Verilog file: %s\n",
                    netName.c_str());
    return;
  }
  Net& net = m_vNet.at(insertNetRet.first);
  // add pin
  // macro pin name for virtual node is the same as pin name
  addPin(pinName, net, node);
}
void PlaceDB::verilog_instance_cbk(
    std::string const& macroName, std::string const& instName,
    std::vector<VerilogParser::NetPin> const& vNetPin) {
  string2index_map_type::iterator foundNode = m_mNodeName2Index.find(instName);
  dreamplaceAssertMsg(foundNode != m_mNodeName2Index.end(),
                      "failed to find instance name %s", instName.c_str());
  Node& node = m_vNode.at(foundNode->second);
  Macro const& macro = m_vMacro.at(macroId(node));
  dreamplaceAssertMsg(macro.name() == macroName, "macro name mismatch %s != %s",
                      macroName.c_str(), macro.name().c_str());
  for (std::vector<VerilogParser::NetPin>::const_iterator it = vNetPin.begin(),
                                                          ite = vNetPin.end();
       it != ite; ++it) {
    VerilogParser::NetPin const& np = *it;
    string2index_map_type::iterator foundNet = m_mNetName2Index.find(np.net);
    dreamplaceAssertMsg(foundNet != m_mNetName2Index.end(),
                        "failed to find net %s", np.net.c_str());
    Net& net = m_vNet.at(foundNet->second);

    // add pin
    addPin(np.pin, net, node);
  }
}
///==== Bookshelf Callbacks ====
void PlaceDB::resize_bookshelf_node_terminals(int nn, int nt) {
  m_vNode.reserve(nn + nt);
  m_vNodeProperty.reserve(m_vNode.capacity());
}
void PlaceDB::resize_bookshelf_net(int n) {
  m_vNet.reserve(n);
  m_vNetProperty.reserve(n);
  m_vNetIgnoreFlag.reserve(n);
}
void PlaceDB::resize_bookshelf_pin(int n) { m_vPin.reserve(n); }
void PlaceDB::resize_bookshelf_row(int n) {
  m_vRow.reserve(n);

  // create site
  dreamplaceAssert(m_vSite.empty());
  m_vSite.push_back(Site());
  Site& site = m_vSite.back();
  site.setId(m_vSite.size() - 1);
  site.setName("CoreSite");
  site.setClassName("CORE");
  m_mSiteName2Index[site.name()] = site.id();
  m_coreSiteId = site.id();
}
void PlaceDB::resize_bookshelf_shapes(int /*n*/) {}
void PlaceDB::resize_bookshelf_niterminal_layers(int) {}
void PlaceDB::resize_bookshelf_blockage_layers(int) {}
void PlaceDB::add_bookshelf_terminal(std::string& name, int w, int h) {
  // it seems no difference
  add_bookshelf_node(name, w, h);
}
void PlaceDB::add_bookshelf_terminal_NI(std::string& name, int w, int h) {
  // it seems no difference
  add_bookshelf_node(name, w, h);
<<<<<<< HEAD
=======
  // regard terminal_NI as IO pins
  Macro& macro = m_vMacro.back();
  macro.setClassName("DREAMPlace.IOPin");

>>>>>>> 491f988c
  // bookshelf use terminal_NI and FIXED_NI to denotes IO pins
  // I assume IO pins are appended to the list
  m_numIOPin += 1;
}
void PlaceDB::add_bookshelf_node(std::string& name, int w, int h) {
  // create and add node
  std::pair<index_type, bool> insertRet = addNode(name);
  // check duplicate
  if (!insertRet.second) {
    dreamplacePrint(kWARN, "duplicate component found in .nodes file: %s\n",
                    name.c_str());
    return;
  }

  Node& node = m_vNode.at(insertRet.first);
  node.set(0, 0, w, h);  // must update width and height

  // create dummy macro
  std::pair<index_type, bool> insertMacroRet = addMacro("DREAMPlace." + name);
  // check duplicate
  dreamplaceAssert(insertMacroRet.second);
<<<<<<< HEAD
=======
  Macro& macro = m_vMacro.at(insertMacroRet.first);
  // only CORE class is considered as the target diearea to optimize
  macro.setClassName("CORE");
>>>>>>> 491f988c

  NodeProperty& property = m_vNodeProperty.at(node.id());
  property.setMacroId(insertMacroRet.first);
}
// sort NetPin by node name to avoid a net containing multiple pins from the
// same node
struct SortNetPinByNode {
  bool operator()(BookshelfParser::NetPin const& np1,
                  BookshelfParser::NetPin const& np2) const {
    return np1.node_name < np2.node_name ||
           (np1.node_name == np2.node_name && np1.pin_name < np2.pin_name);
  }
};
struct CompareNetPinByNode {
  bool operator()(BookshelfParser::NetPin const& np1,
                  BookshelfParser::NetPin const& np2) const {
    return np1.node_name == np2.node_name;
  }
};
void PlaceDB::add_bookshelf_net(BookshelfParser::Net const& n) {
  // check the validity of nets

  // if a node has multiple pins in the net, only one is kepted
  std::vector<BookshelfParser::NetPin> vNetPin = n.vNetPin;
#if 1
  std::sort(vNetPin.begin(), vNetPin.end(), SortNetPinByNode());
  std::vector<BookshelfParser::NetPin>::iterator itnp =
      std::unique(vNetPin.begin(), vNetPin.end(), CompareNetPinByNode());
  vNetPin.resize(std::distance(vNetPin.begin(), itnp));
  if (vNetPin.size() < n.vNetPin.size()) {
    // dreamplacePrint(kWARN, "net %s ignore %d pins from same nodes\n",
    // n.net_name.c_str(), n.vNetPin.size()-vNetPin.size());
    m_numNetsWithDuplicatePins += 1;
    m_numPinsDuplicatedInNets += n.vNetPin.size() - vNetPin.size();
  }
#endif

  bool ignoreFlag = false;
  // ignore nets with pins less than 2
  if (vNetPin.size() < 2) ignoreFlag = true;
  // ignore nets that may cause problems
  bool all_pin_in_one_node = true;
  for (unsigned i = 1, ie = vNetPin.size(); i < ie; ++i) {
    if (vNetPin[i - 1].node_name != vNetPin[i].node_name) {
      all_pin_in_one_node = false;
      break;
    }
  }
  if (all_pin_in_one_node) {
    // dreamplacePrint(kWARN, "net %s has all pins belong to the same node or io
    // pins: ignored\n", n.net_name.c_str());  return;
    ignoreFlag = true;
  }

  // create and add net
  std::pair<index_type, bool> insertNetRet = addNet(n.net_name);
  // check duplicate
  if (!insertNetRet.second) {
    dreamplacePrint(kWARN, "duplicate net found in Verilog file: %s\n",
                    n.net_name.c_str());
    return;
  }
  Net& net = m_vNet.at(insertNetRet.first);

  // update ignore flag
  if (ignoreFlag) {
    m_vNetIgnoreFlag[net.id()] = true;
    m_numIgnoredNet += 1;
  }
  // nodes in a net may be IOPin
  net.pins().reserve(vNetPin.size());  // reserve enough space
  for (unsigned i = 0, ie = vNetPin.size(); i < ie; ++i) {
    BookshelfParser::NetPin const& netPin = vNetPin[i];
    index_type nodeId;
    // io pin or node
    string2index_map_type::const_iterator foundNode =
        m_mNodeName2Index.find(netPin.node_name);
    if (foundNode != m_mNodeName2Index.end())
      nodeId = foundNode->second;
    else {
      dreamplacePrint(kWARN, "Pin not found: %s.%s\n", netPin.node_name.c_str(),
                      netPin.pin_name.c_str());
      continue;
    }
    Node& node = m_vNode.at(nodeId);

    // create and add pin
    // assume pin offset starts from center
    createPin(
        net, node,
        SignalDirect((netPin.direct == 'I')
                         ? SignalDirectEnum::INPUT
                         : (netPin.direct == 'O') ? SignalDirectEnum::OUTPUT
                                                  : SignalDirectEnum::INOUT),
        // Point<coordinate_type>(round(netPin.offset[0]+netPin.size[0]/2),
        // round(netPin.offset[1]+netPin.size[1]/2)),
        Point<coordinate_type>(round(netPin.offset[0] + node.width() * 0.5),
                               round(netPin.offset[1] + node.height() * 0.5)),
        std::numeric_limits<index_type>::max());
  }
}
void PlaceDB::add_bookshelf_row(BookshelfParser::Row const& r) {
  // create and add row
  m_vRow.push_back(Row());
  Row& row = m_vRow.back();
  row.setId(m_vRow.size() - 1);

  // only support HORIZONTAL row, because I don't know how to deal with vertical
  // rows
  if (r.orient == "HORIZONTAL") {
    if (r.site_orient_str.empty()) {
      // currently only support 0 and 1
      switch (r.site_orient) {
        case 0:
          row.setOrient(OrientEnum::FS);
          break;
        case 1:
          row.setOrient(OrientEnum::N);
          break;
        default:
          dreamplaceAssertMsg(0, "unknown row orientation %d", r.site_orient);
      }
    } else {
      row.setOrient(r.site_orient_str);
    }
  } else
    dreamplacePrint(kWARN, "unsupported row orientation %s\n",
                    r.orient.c_str());
  row.set(r.origin[0], r.origin[1], r.origin[0] + r.site_width * r.site_num,
          r.origin[1] + r.height);

  row.setStep(r.site_width, 0);

  m_rowBbox.encompass(row);

  // set site
  Site& site = m_vSite.at(m_coreSiteId);
  site.setSize(kX, r.site_width);
  site.setSize(kY, r.height);
}
void PlaceDB::set_bookshelf_node_position(std::string const& name, double x,
                                          double y, std::string const& orient,
                                          std::string const& status,
                                          bool plFlag) {
  string2index_map_type::iterator found = m_mNodeName2Index.find(name);
  if (found == m_mNodeName2Index.end()) {
    dreamplacePrint(kWARN, "component not found from .pl file: %s\n",
                    name.c_str());
    return;
  }
  Node& node = m_vNode.at(found->second);
  moveTo(node, round(x), round(y));  // update position
  node.setOrient(orient);            // update orient
  bool iopinFlag = false;
  if (!plFlag)  // only update when plFlag is false
  {
    if (status.empty())
      node.setStatus(PlaceStatusEnum::PLACED);    // update status
    else if (limbo::iequals(status, "FIXED_NI"))  // IO pin
    {
      iopinFlag = true;
      node.setStatus(PlaceStatusEnum::FIXED);
    } else
      node.setStatus(status);  // update status
    // a heuristic fix for some special cases, first move it to a legal position
    // and then fix it I found in the benchmark from Dr. Chris Chu, there are
    // very big movable macros simply fix them
    if (node.status() != PlaceStatusEnum::FIXED &&
        node.height() > (rowHeight() * DUMMY_FIXED_NUM_ROWS)) {
      dreamplacePrint(kWARN,
                      "detect large movable macros that will be handled "
                      "differently from standard cells: %s %ldx%ld @(%d,%d) "
                      "with %lu pins\n",
                      nodeName(node).c_str(), node.width(), node.height(),
                      node.xl(), node.yl(), node.pins().size());
      node.setStatus(PlaceStatusEnum::DUMMY_FIXED);
    }
    deriveMultiRowAttr(node);  // update MultiRowAttr

    // update statistics
    // may need to change the criteria of fixed cells according to benchmarks
    if (!iopinFlag)  // exclude io pins
    {
      if (node.status() == PlaceStatusEnum::FIXED) {
        m_numFixed += 1;
        m_vFixedNodeIndex.push_back(node.id());
      } else {
        m_numMovable += 1;
        m_vMovableNodeIndex.push_back(node.id());
      }
    }
  }
  if (node.status() == PlaceStatusEnum::FIXED ||
      node.status() == PlaceStatusEnum::DUMMY_FIXED ||
      node.status() == PlaceStatusEnum::PLACED)
    node.setInitPos(ll(node));
}
void PlaceDB::set_bookshelf_net_weight(std::string const& name, double w) {
  string2index_map_type::iterator found = m_mNetName2Index.find(name);
  dreamplaceAssertMsg(found != m_mNetName2Index.end(), "failed to find net %s",
                      name.c_str());
  Net& net = this->net(found->second);
  net.setWeight(w);
}
void PlaceDB::set_bookshelf_shape(BookshelfParser::NodeShape const& shape) {
  string2index_map_type::iterator found =
      m_mNodeName2Index.find(shape.node_name);
  if (found == m_mNodeName2Index.end()) {
    dreamplacePrint(kWARN, "component not found from .shapes file: %s\n",
                    shape.node_name.c_str());
    return;
  }
  Node const& node = m_vNode.at(found->second);
  Macro& macro = m_vMacro.at(this->macroId(node));
  // regard shape boxes as obstruction as a dummy layer called Bookshelf.Shape
  for (index_type i = 0, ie = shape.vShapeBox.size(); i != ie; ++i) {
    coordinate_type xl =
        shape.vShapeBox[i].origin[0] - node.xl() - macro.initOrigin().x();
    coordinate_type yl =
        shape.vShapeBox[i].origin[1] - node.yl() - macro.initOrigin().y();
    macro.obs().add(
        "Bookshelf.Shape",
        Box<coordinate_type>(xl, yl, xl + shape.vShapeBox[i].size[0],
                             yl + shape.vShapeBox[i].size[1]));
  }
}
void PlaceDB::set_bookshelf_route_info(BookshelfParser::RouteInfo const& info) {
  m_numRoutingGrids[kX] = info.numGrids[0];
  m_numRoutingGrids[kY] = info.numGrids[1];
  m_numRoutingGrids[2] = info.numLayers;
  m_vRoutingCapacity[PlanarDirectEnum::VERTICAL].assign(
      info.vVerticalCapacity.begin(), info.vVerticalCapacity.end());
  m_vRoutingCapacity[PlanarDirectEnum::HORIZONTAL].assign(
      info.vHorizontalCapacity.begin(), info.vHorizontalCapacity.end());
  m_vMinWireWidth.assign(info.vMinWireWidth.begin(), info.vMinWireWidth.end());
  m_vMinWireSpacing.assign(info.vMinWireSpacing.begin(),
                           info.vMinWireSpacing.end());
  m_vViaSpacing.assign(info.vViaSpacing.begin(), info.vViaSpacing.end());
  m_routingGridOrigin[kX] = info.gridOrigin[0];
  m_routingGridOrigin[kY] = info.gridOrigin[1];
  m_routingTileSize[kX] = info.tileSize[0];
  m_routingTileSize[kY] = info.tileSize[1];
  m_routingBlockagePorosity = info.blockagePorosity;

  char buf[64];
  for (index_type layer = 0; layer < (index_type)info.numLayers; ++layer) {
    dreamplaceSPrint(kNONE, buf, "%u", layer + 1);
    std::string layerName = buf;
    m_vLayerName.push_back(layerName);
    dreamplaceAssertMsg(
        m_mLayerName2Index.insert(std::make_pair(std::string(layerName), layer))
            .second,
        "failed to insert layer (%s, %u)", layerName.c_str(), layer);
  }
}
void PlaceDB::add_bookshelf_niterminal_layer(std::string const&,
                                             std::string const&) {}
void PlaceDB::add_bookshelf_blockage_layers(
    std::string const& name, std::vector<std::string> const& vLayer) {
  string2index_map_type::iterator found = m_mNodeName2Index.find(name);
  if (found == m_mNodeName2Index.end()) {
    dreamplacePrint(kWARN, "component not found from .shapes file: %s\n",
                    name.c_str());
    return;
  }
  Node const& node = m_vNode.at(found->second);
  Macro& macro = m_vMacro.at(this->macroId(node));

  if (macro.obs().empty())  // no shape
  {
    // necessary to add a shape indicator
    macro.obs().add("Bookshelf.Shape",
                    Box<coordinate_type>(0, 0, node.width(), node.height()));
    for (std::vector<std::string>::const_iterator it = vLayer.begin();
         it != vLayer.end(); ++it) {
      std::string const& layerName = *it;
      macro.obs().add(layerName,
                      Box<coordinate_type>(0, 0, node.width(), node.height()));
    }
  } else  // has shapes
  {
    MacroObs::ObsConstIterator foundObs =
        macro.obs().obsMap().find("Bookshelf.Shape");
    dreamplaceAssertMsg(foundObs != macro.obs().obsMap().end(),
                        "Node %s must have Bookshelf.Shape layer defined in "
                        "obstruction if obstruction exists",
                        name.c_str());
    std::vector<MacroObs::box_type> const& vBox = foundObs->second;
    for (std::vector<MacroObs::box_type>::const_iterator itb = vBox.begin();
         itb != vBox.end(); ++itb) {
      for (std::vector<std::string>::const_iterator it = vLayer.begin();
           it != vLayer.end(); ++it) {
        std::string const& layerName = *it;
        macro.obs().add(layerName, Box<coordinate_type>(itb->xl(), itb->yl(),
                                                        itb->xh(), itb->yh()));
      }
    }
  }
}
void PlaceDB::set_bookshelf_design(std::string& name) {
  m_designName.swap(name);
}
void PlaceDB::bookshelf_end() {
  // parsing bookshelf format finishes
  // now it is necessary to init data that is not set in bookshelf
  m_dieArea = m_rowBbox;  // set die area
  // iterate through all fixed cells to encompass them in the die area
  // we use the bounding box of die area to check whether all pins of a net is
  // ignored so the die area should be large enough to be differentiated from
  // all other nets
  for (FixedNodeConstIterator it = fixedNodeBegin(); it.inRange(); ++it)
    m_dieArea.encompass(*it);

  // update lef/def unit
  m_lefUnit = 1000;
  m_defUnit = 1000;
}

void PlaceDB::reportStats() {
  dreamplacePrint(kNONE,
                  "========================= benchmark statistics "
                  "=========================\n");
  reportStatsKernel();
  m_benchMetrics.print();
  dreamplacePrint(kNONE,
                  "============================================================"
                  "============\n");
}

void PlaceDB::reportStatsKernel() {
  if (!m_benchMetrics.initPlaceDBFlag) {
    dreamplacePrint(kINFO,
                    "size of Box object %u bytes, Object object %u bytes\n",
                    sizeof(Box<coordinate_type>), sizeof(Object));
    dreamplacePrint(
        kINFO, "size of Node object %u bytes, NodeProperty object %u bytes\n",
        sizeof(Node), sizeof(NodeProperty));
    dreamplacePrint(
        kINFO, "size of Net object %u bytes, NetProperty object %u bytes\n",
        sizeof(Net), sizeof(NetProperty));
    m_benchMetrics.designName = designName();
    m_benchMetrics.lefUnit = lefUnit();
    m_benchMetrics.defUnit = defUnit();
    m_benchMetrics.numMacro = numMacro();
    m_benchMetrics.numNodes = nodes().size();
    m_benchMetrics.numMovable = numMovable();
    m_benchMetrics.numFixed = numFixed();
    m_benchMetrics.numIOPin = numIOPin();
    m_benchMetrics.numPlaceBlockage = numPlaceBlockages();
    m_benchMetrics.numMultiRowMovable = numMultiRowMovable();
    if (m_benchMetrics.numMultiRowMovable)  // only evaluate when there are
                                            // multi-row cells
    {
      m_benchMetrics.num2RowMovable = numKRowMovable(2);
      m_benchMetrics.num3RowMovable = numKRowMovable(3);
      m_benchMetrics.num4RowMovable = numKRowMovable(4);
    } else {
      m_benchMetrics.num2RowMovable = 0;
      m_benchMetrics.num3RowMovable = 0;
      m_benchMetrics.num4RowMovable = 0;
    }
    m_benchMetrics.numNets = nets().size();
    m_benchMetrics.numRows = rows().size();
    m_benchMetrics.numPins = pins().size();
    m_benchMetrics.siteWidth = siteWidth();
    m_benchMetrics.rowHeight = rowHeight();
    m_benchMetrics.dieArea.set(dieArea().xl(), dieArea().yl(), dieArea().xh(),
                               dieArea().yh());
    m_benchMetrics.rowBbox.set(rowBbox().xl(), rowBbox().yl(), rowBbox().xh(),
                               rowBbox().yh());
    m_benchMetrics.movableUtil = computeMovableUtil();
    m_benchMetrics.numIgnoredNet = numIgnoredNet();
    ;
    m_benchMetrics.numDuplicateNet = m_vDuplicateNet.size();

    m_benchMetrics.initPlaceDBFlag = true;

    dreamplaceAssertMsg(numMovable() == m_vMovableNodeIndex.size(),
                        "inconsistent number of movable cells: %lu != %lu\n",
                        numMovable(), m_vMovableNodeIndex.size());
    dreamplaceAssertMsg(numFixed() == m_vFixedNodeIndex.size(),
                        "inconsistent number of fixed cells: %lu != %lu\n",
<<<<<<< HEAD
                        numMovable(), m_vFixedNodeIndex.size());
=======
                        numFixed(), m_vFixedNodeIndex.size());
>>>>>>> 491f988c
    std::size_t countNum =
        std::count(m_vNetIgnoreFlag.begin(), m_vNetIgnoreFlag.end(), true);
    dreamplaceAssertMsg(numIgnoredNet() == countNum,
                        "inconsistent number of ignored nets: %lu != %lu\n",
                        numIgnoredNet(), countNum);
  }
}

bool PlaceDB::write(std::string const& filename) const {
  // char buf[256];
  // dreamplaceSPrint(kINFO, buf, "writing placement solution takes %%t seconds
  // CPU, %%w seconds real\n");  boost::timer::auto_cpu_timer timer (buf);

  return write(filename, userParam().fileFormat, NULL, NULL);
}

bool PlaceDB::write(std::string const& filename, SolutionFileFormat ff,
                    PlaceDB::coordinate_type const* x,
                    PlaceDB::coordinate_type const* y) const {
  bool flag = false;
  switch (ff) {
<<<<<<< HEAD
    case DEF:
      flag = DefWriter(*this).write(
          filename, userParam().defInput, nodes().begin(),
          nodes().begin() + m_numMovable + m_numFixed, x, y);
      break;
    case DEFSIMPLE:
      flag = DefWriter(*this).writeSimple(
          filename, defVersion(), designName(), nodes().begin(),
          nodes().begin() + m_numMovable + m_numFixed, x, y);
      break;
=======
    case DEF: {
      std::vector<index_type> vNodeIndex = m_vMovableNodeIndex;
      vNodeIndex.insert(vNodeIndex.end(), m_vFixedNodeIndex.begin(),
                        m_vFixedNodeIndex.end());
      flag = DefWriter(*this).write(filename, userParam().defInput, m_vNode,
                                    vNodeIndex, x, y);
    } break;
    case DEFSIMPLE: {
      std::vector<index_type> vNodeIndex = m_vMovableNodeIndex;
      vNodeIndex.insert(vNodeIndex.end(), m_vFixedNodeIndex.begin(),
                        m_vFixedNodeIndex.end());
      flag = DefWriter(*this).writeSimple(filename, defVersion(), designName(),
                                          m_vNode, vNodeIndex, x, y);
    } break;
>>>>>>> 491f988c
    case BOOKSHELF:
      flag = BookShelfWriter(*this).write(filename, x, y);
      break;
    case BOOKSHELFALL:
      flag = BookShelfWriter(*this).writeAll(filename, designName(), x, y);
      break;
    default:
      dreamplacePrint(kERROR, "unknown solution format at line %u\n", __LINE__);
      break;
  }
  return flag;
}

std::pair<PlaceDB::index_type, bool> PlaceDB::addNode(std::string const& n) {
  string2index_map_type::iterator found = m_mNodeName2Index.find(n);
  if (found != m_mNodeName2Index.end())  // already exists
    return std::make_pair(found->second, false);
  else  // create
  {
    m_vNode.push_back(Node());
    m_vNodeProperty.push_back(NodeProperty());
    Node& node = m_vNode.back();
    NodeProperty& property = m_vNodeProperty.back();
    property.setName(n);
    node.setId(m_vNode.size() - 1);
    std::pair<string2index_map_type::iterator, bool> insertRet =
        m_mNodeName2Index.insert(std::make_pair(property.name(), node.id()));
    dreamplaceAssertMsg(insertRet.second, "failed to insert node (%s, %d)",
                        property.name().c_str(), node.id());

    return std::make_pair(node.id(), true);
  }
}

std::pair<PlaceDB::index_type, bool> PlaceDB::addMacro(std::string const& n) {
  string2index_map_type::iterator found = m_mMacroName2Index.find(n);
  if (found != m_mMacroName2Index.end())  // already exists
    return std::make_pair(found->second, false);
  else  // create
  {
    m_vMacro.push_back(Macro());
    Macro& macro = m_vMacro.back();
    macro.setName(n);
    macro.setId(m_vMacro.size() - 1);
    std::pair<string2index_map_type::iterator, bool> insertRet =
        m_mMacroName2Index.insert(std::make_pair(macro.name(), macro.id()));
    dreamplaceAssertMsg(insertRet.second, "failed to insert macro (%s, %d)",
                        macro.name().c_str(), macro.id());

    m_numMacro = m_vMacro.size();  // update number of macros

    return std::make_pair(macro.id(), true);
  }
}

std::pair<PlaceDB::index_type, bool> PlaceDB::addNet(std::string const& n) {
  string2index_map_type::iterator found = m_mNetName2Index.find(n);
  if (found != m_mNetName2Index.end())  // already exists
    return std::make_pair(found->second, false);
  else  // create
  {
    m_vNet.push_back(Net());
    m_vNetProperty.push_back(NetProperty());
    m_vNetIgnoreFlag.push_back(false);
    Net& net = m_vNet.back();
    NetProperty& property = m_vNetProperty.back();
    property.setName(n);
    net.setId(m_vNet.size() - 1);
    std::pair<string2index_map_type::iterator, bool> insertRet =
        m_mNetName2Index.insert(std::make_pair(property.name(), net.id()));
    dreamplaceAssertMsg(insertRet.second, "failed to insert net (%s, %d)",
                        property.name().c_str(), net.id());

    return std::make_pair(net.id(), true);
  }
}

void PlaceDB::addPin(std::string const& macroPinName, Net& net, Node& node) {
  Macro const& macro = m_vMacro.at(macroId(node));
  index_type macroPinId = macro.macroPinIndex(macroPinName);
  dreamplaceAssertMsg(macroPinId < std::numeric_limits<index_type>::max(),
                      "failed to find pin %s in macro %s", macroPinName.c_str(),
                      macro.name().c_str());

  addPin(macroPinId, net, node);
}

void PlaceDB::addPin(index_type macroPinId, Net& net, Node& node) {
  Macro const& macro = m_vMacro.at(macroId(node));
  MacroPin const& mpin = macro.macroPin(macroPinId);

  // create and add pin
  createPin(net, node, mpin.direct(), center(mpin.bbox()), macroPinId);
}
Pin& PlaceDB::createPin(Net& net, Node& node, SignalDirect const& direct,
                        Point<PlaceDB::coordinate_type> const& offset,
                        PlaceDB::index_type macroPinId) {
  // create and add pin
  m_vPin.push_back(Pin());
  Pin& pin = m_vPin.back();
  pin.setId(m_vPin.size() - 1);
  pin.setNodeId(node.id());
  pin.setNetId(net.id());
  pin.setMacroPinId(macroPinId);
  pin.setOffset(offset);
  pin.setDirect(direct);

  // add pin index to net and node
  node.pins().push_back(pin.id());
  net.pins().push_back(pin.id());
  if (pin.direct() ==
      SignalDirectEnum::OUTPUT)  // set the first pin in the net to be source
    std::swap(net.pins().front(), net.pins().back());

  return pin;
}
void PlaceDB::deriveMultiRowAttr(Node& node) {
  // assume node status and sizes have already been set
  // the node here may be fixed instances, or io pins, or cells

  // currently there is no sign to tell whether a multi-row cell should align to
  // power line assume all even-row cells align to N/FN rows
  if (node.height() ==
      rowHeight())  // single-row cell, may be some fixed instances
    node.setMultiRowAttr(MultiRowAttrEnum::SINGLE_ROW);
  else if (node.status() == PlaceStatusEnum::FIXED)  // large fixed instances
                                                     // can be aligned to any
                                                     // row
    node.setMultiRowAttr(MultiRowAttrEnum::MULTI_ROW_ANY);
  else if (node.height() % rowHeight())  // odd-row cells
    node.setMultiRowAttr(MultiRowAttrEnum::MULTI_ROW_ANY);
  else  // even-row cells
  {
    Row const& row = this->row(0);  // check first row
    if (row.orient() == OrientEnum::N ||
        row.orient() == OrientEnum::FN)  // assume align to N/FN rows
      node.setMultiRowAttr(MultiRowAttrEnum::MULTI_ROW_N);
    else  // assume align to S/FS rows
      node.setMultiRowAttr(MultiRowAttrEnum::MULTI_ROW_S);
  }
}
PlaceDB::index_type PlaceDB::computeFlipFlag(Orient const& origOrient,
                                             Orient const& newOrient) const {
  bool vflip = false;
  bool hflip = false;

  if (newOrient == Orient::vflip(origOrient))  // only vertically flipped
    vflip = true;
  else if (newOrient == Orient::hflip(origOrient))  // only horizontally flipped
    hflip = true;
  else if (newOrient ==
           Orient::hflip(Orient::vflip(
               origOrient)))  // both vertically and horizontally flipped
    vflip = hflip = true;

  // return encoded (hflip, vflip) pair
  return (hflip << 1) + vflip;
}
Point<PlaceDB::coordinate_type> PlaceDB::getNodePinOffset(
    Pin const& pin, Orient const& origOrient, Orient const& newOrient) const {
  index_type hvflip = computeFlipFlag(origOrient, newOrient);
  Node const& node = this->node(pin.nodeId());
  return Point<coordinate_type>(
      (hvflip & 2) ? node.width() - pin.offset().x() : pin.offset().x(),
      (hvflip & 1) ? node.height() - pin.offset().y() : pin.offset().y());
}
void PlaceDB::updateNodePinOffset(Node const& node, Orient const& origOrient,
                                  Orient const& newOrient) {
  index_type hvflip = computeFlipFlag(origOrient, newOrient);

  for (std::vector<index_type>::const_iterator it = node.pins().begin(),
                                               ite = node.pins().end();
       it != ite; ++it) {
    Pin& pin = this->pin(*it);
    pin.setOffset(Point<coordinate_type>(
        (hvflip & 2) ? node.width() - pin.offset().x() : pin.offset().x(),
        (hvflip & 1) ? node.height() - pin.offset().y() : pin.offset().y()));
  }
}

void PlaceDB::prepare(unsigned numRows, unsigned numNodes, unsigned numIOPin,
                      unsigned numNets, unsigned numBlockages) {
  m_vRow.reserve(numRows);
  m_vNode.reserve(numNodes + numIOPin);
  m_vNodeProperty.reserve(m_vNode.capacity());
  m_vNet.reserve(numNets);
  m_vNetProperty.reserve(numNets);
  m_vNetIgnoreFlag.reserve(numNets);
  m_vPlaceBlockageIndex.reserve(numBlockages);
}

PlaceDB::coordinate_type PlaceDB::pinPos(PlaceDB::index_type pinId,
                                         Direction1DType d) const {
  return pinPos(m_vPin.at(pinId), d);
}

PlaceDB::coordinate_type PlaceDB::pinPos(Pin const& pin,
                                         Direction1DType d) const {
  Node const& node = m_vNode.at(pin.nodeId());
  return node.pinPos(pin, d);
}

Point<PlaceDB::coordinate_type> PlaceDB::pinPos(
    PlaceDB::index_type pinId) const {
  return pinPos(m_vPin.at(pinId));
}
Point<PlaceDB::coordinate_type> PlaceDB::pinPos(Pin const& pin) const {
  Node const& node = m_vNode.at(pin.nodeId());
  return node.pinPos(pin);
}
Box<PlaceDB::coordinate_type> PlaceDB::pinBbox(
    PlaceDB::index_type pinId) const {
  return pinBbox(m_vPin.at(pinId));
}
Box<PlaceDB::coordinate_type> PlaceDB::pinBbox(Pin const& pin) const {
  MacroPin const& mPin = macroPin(pin);
  Node const& node = m_vNode.at(pin.nodeId());
  Box<coordinate_type> box = mPin.bbox();
  return move(box, node.xl(), node.yl());
}
MacroPin const& PlaceDB::macroPin(PlaceDB::index_type pinId) const {
  return macroPin(m_vPin.at(pinId));
}
MacroPin const& PlaceDB::macroPin(Pin const& pin) const {
  Node const& node = m_vNode.at(pin.nodeId());
  Macro const& macro = m_vMacro.at(macroId(node));
  return macro.macroPin(pin.macroPinId());
}
MovableNodeIterator PlaceDB::movableNodeBegin() {
  return MovableNodeIterator(0, 0, m_numMovable, this);
}
MovableNodeIterator PlaceDB::movableNodeEnd() {
  return MovableNodeIterator(m_numMovable, 0, m_numMovable, this);
}
MovableNodeConstIterator PlaceDB::movableNodeBegin() const {
  return MovableNodeConstIterator(0, 0, m_numMovable, this);
}
MovableNodeConstIterator PlaceDB::movableNodeEnd() const {
  return MovableNodeConstIterator(m_numMovable, 0, m_numMovable, this);
}
FixedNodeIterator PlaceDB::fixedNodeBegin() {
  return FixedNodeIterator(0, 0, m_numFixed, this);
}
FixedNodeIterator PlaceDB::fixedNodeEnd() {
  return FixedNodeIterator(m_numFixed, 0, m_numFixed, this);
}
FixedNodeConstIterator PlaceDB::fixedNodeBegin() const {
  return FixedNodeConstIterator(0, 0, m_numFixed, this);
}
FixedNodeConstIterator PlaceDB::fixedNodeEnd() const {
  return FixedNodeConstIterator(m_numFixed, 0, m_numFixed, this);
}
PlaceBlockageIterator PlaceDB::placeBlockageBegin() {
  return PlaceBlockageIterator(0, 0, m_numPlaceBlockages, this);
}
PlaceBlockageIterator PlaceDB::placeBlockageEnd() {
  return PlaceBlockageIterator(m_numPlaceBlockages, 0, m_numPlaceBlockages,
                               this);
}
PlaceBlockageConstIterator PlaceDB::placeBlockageBegin() const {
  return PlaceBlockageConstIterator(0, 0, m_numPlaceBlockages, this);
}
PlaceBlockageConstIterator PlaceDB::placeBlockageEnd() const {
  return PlaceBlockageConstIterator(m_numPlaceBlockages, 0, m_numPlaceBlockages,
                                    this);
}
IOPinNodeIterator PlaceDB::iopinNodeBegin() {
  index_type first = m_numMovable + m_numFixed + m_numPlaceBlockages;
  return IOPinNodeIterator(first, first, m_vNode.size(), this);
}
IOPinNodeIterator PlaceDB::iopinNodeEnd() {
  index_type first = m_numMovable + m_numFixed + m_numPlaceBlockages;
  index_type last = m_vNode.size();
  return IOPinNodeIterator(last, first, last, this);
}
IOPinNodeConstIterator PlaceDB::iopinNodeBegin() const {
  index_type first = m_numMovable + m_numFixed + m_numPlaceBlockages;
  index_type last = m_vNode.size();
  return IOPinNodeConstIterator(first, first, last, this);
}
IOPinNodeConstIterator PlaceDB::iopinNodeEnd() const {
  index_type first = m_numMovable + m_numFixed + m_numPlaceBlockages;
  index_type last = m_vNode.size();
  return IOPinNodeConstIterator(last, first, last, this);
}
CellMacroIterator PlaceDB::cellMacroBegin() {
  return CellMacroIterator(0, 0, m_numMacro, this);
}
CellMacroIterator PlaceDB::cellMacroEnd() {
  return CellMacroIterator(m_numMacro, 0, m_numMacro, this);
}
CellMacroConstIterator PlaceDB::cellMacroBegin() const {
  return CellMacroConstIterator(0, 0, m_numMacro, this);
}
CellMacroConstIterator PlaceDB::cellMacroEnd() const {
  return CellMacroConstIterator(m_numMacro, 0, m_numMacro, this);
}
IOPinMacroIterator PlaceDB::iopinMacroBegin() {
  index_type last = m_vMacro.size();
  return IOPinMacroIterator(m_numMacro, m_numMacro, last, this);
}
IOPinMacroIterator PlaceDB::iopinMacroEnd() {
  index_type last = m_vMacro.size();
  return IOPinMacroIterator(last, m_numMacro, last, this);
}
IOPinMacroConstIterator PlaceDB::iopinMacroBegin() const {
  index_type last = m_vMacro.size();
  return IOPinMacroConstIterator(m_numMacro, m_numMacro, last, this);
}
IOPinMacroConstIterator PlaceDB::iopinMacroEnd() const {
  index_type last = m_vMacro.size();
  return IOPinMacroConstIterator(last, m_numMacro, last, this);
}
PlaceDB::index_type PlaceDB::getLayer(std::string const& layerName) const {
  string2index_map_type::const_iterator found =
      m_mLayerName2Index.find(layerName);
  dreamplaceAssertMsg(found != m_mLayerName2Index.end(),
                      "Layer not found: %s\n", layerName.c_str());
  return found->second;
}
std::string PlaceDB::getLayerName(PlaceDB::index_type layer) const {
  return m_vLayerName.at(layer);
}

void PlaceDB::adjustParams() {
  dreamplacePrint(kWARN, "%lu nets with %lu pins from same nodes\n",
                  m_numNetsWithDuplicatePins, m_numPinsDuplicatedInNets);
  dreamplacePrint(
      kWARN, "%lu nets should be ignored due to not enough pins\n",
      std::count(m_vNetIgnoreFlag.begin(), m_vNetIgnoreFlag.end(), true));

  // sort nodes such that
  // movable cells are followed by fixed cells
  sortNodeByPlaceStatus();
  // sort nets and pins such that
  // nets are ordered from small to large degrees
  // pins are ordered to have bulk locations for each net
  if (userParam().sortNetsByDegree) {
    sortNetByDegree();
  }

  // some input parameters are not compatible
  // set max displacement to database unit
  m_maxDisplace = (coordinate_type)floor(userParam().maxDisplace * defUnit());

#if 0  // moved to AlgoDB for more accurate estimation
    // compute target utilizations if not set
    if (userParam().targetUtil < std::numeric_limits<double>::epsilon())
        userParam().targetUtil = computeMovableUtil(); // set to average utilization
    if (userParam().targetPinUtil < std::numeric_limits<double>::epsilon())
        userParam().targetPinUtil = std::max(computePinUtil(), 0.3); // set to average utilization
    if (userParam().targetPPR < std::numeric_limits<double>::epsilon())
        userParam().targetPPR = 0.5; // set to empirical utilization
#endif

  // must adjust the pin offset to orientation for movable and fixed nodes
  // since the offset is w.r.t orientation N
  for (index_type i = 0, ie = numMovable() + numFixed(); i < ie; ++i) {
    Node const& node = this->node(i);
    updateNodePinOffset(node, OrientEnum::N, node.orient());
  }

  dreamplacePrint(kINFO, "group cells for fence regions\n");
  // set node indices in groups
  // according to node names
  WildcardMatch matcher;
  std::vector<unsigned char> markers(numMovable() + numFixed(), 0);
  for (index_type i = 0, ie = numMovable() + numFixed(); i < ie; ++i) {
    Node const& node = this->node(i);
    std::string const& name = this->nodeName(node);

    for (index_type j = 0, je = m_vGroup.size(); j < je; ++j) {
      Group& group = m_vGroup[j];
      for (std::vector<std::string>::const_iterator
               it = group.nodeNames().begin(),
               ite = group.nodeNames().end();
           it != ite; ++it) {
        std::string const& pattern = *it;
        if (matcher(name.c_str(), pattern.c_str(), name.size(),
                    pattern.size())) {
          if (markers.at(node.id())) {
            dreamplacePrint(
                kWARN,
                "node %u in multiple groups, currently add to group %u\n",
                node.id(), group.id());
          }
          group.nodes().push_back(node.id());
          markers.at(node.id()) = 1;
        }
      }
    }
  }
  dreamplacePrint(kINFO, "fence region done\n");
#ifdef DEBUG
  for (index_type i = 0; i < m_vRegion.size(); ++i) {
    Region const& region = m_vRegion[i];
    dreamplacePrint(kDEBUG, "region[%u] %s: ", region.id(),
                    region.name().c_str());
    for (index_type j = 0; j < region.boxes().size(); ++j) {
      Region::box_type const& box = region.boxes().at(j);
      dreamplacePrint(kNONE, "(%d, %d, %d, %d) ", box.xl(), box.yl(), box.xh(),
                      box.yh());
    }
    dreamplacePrint(kNONE, "\n");
  }
#endif
}

PlaceDB::manhattan_distance_type PlaceDB::minMovableNodeWidth() const {
  // something tricky here
  // it will be faster to go through all cell types instead of all nodes
  // but sometimes, in a layout, not all cell types are adopted
  // so it is more accurate to iterate through all nodes
  manhattan_distance_type width =
      std::numeric_limits<manhattan_distance_type>::max();
  for (MovableNodeConstIterator it = movableNodeBegin(); it.inRange(); ++it)
    width = std::min(width, it->width());
  return width;
}
PlaceDB::manhattan_distance_type PlaceDB::maxMovableNodeWidth() const {
  manhattan_distance_type width =
      std::numeric_limits<manhattan_distance_type>::min();
  for (MovableNodeConstIterator it = movableNodeBegin(); it.inRange(); ++it)
    width = std::max(width, it->width());
  return width;
}
PlaceDB::manhattan_distance_type PlaceDB::avgMovableNodeWidth() const {
  manhattan_distance_type width = 0;
  for (MovableNodeConstIterator it = movableNodeBegin(); it.inRange(); ++it)
    width += it->width();
  return width / numMovable();
}
PlaceDB::index_type PlaceDB::totalMovableNodeArea() const {
  index_type area = 0;
  for (MovableNodeConstIterator it = movableNodeBegin(); it.inRange(); ++it)
    area += (it->width() / siteWidth()) *
            (it->height() / rowHeight());  // avoid overflow
  return area;
}
PlaceDB::index_type PlaceDB::totalFixedNodeArea() const {
  index_type area = 0;
  for (FixedNodeConstIterator it = fixedNodeBegin(); it.inRange(); ++it)
    area += (it->width() / siteWidth()) *
            (it->height() / rowHeight());  // avoid overflow
  return area;
}
PlaceDB::index_type PlaceDB::totalRowArea() const {
  index_type area = 0;
  for (std::vector<Row>::const_iterator it = m_vRow.begin(), ite = m_vRow.end();
       it != ite; ++it)
    area += it->width() / siteWidth();  // avoid overflow
  return area;
}
double PlaceDB::computeMovableUtil() const {
  return (totalMovableNodeArea() + std::numeric_limits<double>::epsilon()) /
         (totalRowArea() - totalFixedNodeArea() +
          std::numeric_limits<double>::epsilon());
}
double PlaceDB::computePinUtil() const {
  std::size_t numSites = 0;
  for (std::vector<Row>::const_iterator it = rows().begin(); it != rows().end();
       ++it) {
    Row const& row = *it;
    numSites += row.width() / siteWidth();
  }
  // it should be noted that we already know the total number of pins in the
  // layout
  return (double)pins().size() / numSites;
}
std::size_t PlaceDB::numMultiRowMovable() const {
  index_type num = 0;
  for (MovableNodeConstIterator it = movableNodeBegin(); it.inRange(); ++it)
    if (isMultiRowMovable(*it)) num += 1;
  return num;
}
std::size_t PlaceDB::numKRowMovable(PlaceDB::index_type k) const {
  index_type num = 0;
  for (MovableNodeConstIterator it = movableNodeBegin(); it.inRange(); ++it)
    if (it->height() == rowHeight() * k) num += 1;
  return num;
}
void PlaceDB::printNode(PlaceDB::index_type id) const {
  Node const& node = nodes().at(id);
  dreamplacePrint(kNONE, "node %u: \n", node.id());
  for (index_type i = 0; i < node.pins().size(); ++i) {
    Pin const& pin = pins().at(node.pins().at(i));
    dreamplacePrint(kNONE, "[%u] pin %u, net %u, offset (%d,%d)\n", i, pin.id(),
                    pin.netId(), pin.offset().x(), pin.offset().y());
  }
}
void PlaceDB::printNet(PlaceDB::index_type id) const {
  Net const& net = nets().at(id);
  dreamplacePrint(kNONE, "net %u: \n", net.id());
  for (index_type i = 0; i < net.pins().size(); ++i) {
    Pin const& pin = pins().at(net.pins().at(i));
    dreamplacePrint(kNONE, "[%u] pin %u, node %u, offset (%d,%d)\n", i,
                    pin.id(), pin.nodeId(), pin.offset().x(), pin.offset().y());
  }
}

struct ArgSortNetByDegree {
  std::vector<Net> const& vNet;

  ArgSortNetByDegree(std::vector<Net> const& v) : vNet(v) {}
  bool operator()(PlaceDB::index_type i, PlaceDB::index_type j) const {
    PlaceDB::index_type degree1 = vNet[i].pins().size();
    PlaceDB::index_type degree2 = vNet[j].pins().size();
    return degree1 < degree2 || (degree1 == degree2 && i < j);
  }
};

struct ArgSortPinByNet {
  std::vector<Pin> const& vPin;

  ArgSortPinByNet(std::vector<Pin> const& v) : vPin(v) {}
  bool operator()(PlaceDB::index_type i, PlaceDB::index_type j) const {
    PlaceDB::index_type net_id1 = vPin[i].netId();
    PlaceDB::index_type net_id2 = vPin[j].netId();
    return net_id1 < net_id2 || (net_id1 == net_id2 && i < j);
  }
};

void PlaceDB::sortNetByDegree() {
  dreamplacePrint(kINFO,
                  "sort nets from small degree to large degree and pins with "
                  "neighboring pins belonging to the same net\n");
  // sort m_vNet, m_vNetProperty, m_mNetName2Index
  // map order to net id
  std::vector<index_type> vNetOrder(m_vNet.size());
  for (index_type i = 0, ie = vNetOrder.size(); i != ie; ++i) vNetOrder[i] = i;

  std::sort(vNetOrder.begin(), vNetOrder.end(), ArgSortNetByDegree(m_vNet));

  // map net id to order
  std::vector<index_type> vNetId2Order(m_vNet.size());
  for (index_type i = 0, ie = vNetOrder.size(); i != ie; ++i)
    vNetId2Order[vNetOrder[i]] = i;
  // update m_mNetName2Index
  for (string2index_map_type::iterator it = m_mNetName2Index.begin(),
                                       ite = m_mNetName2Index.end();
       it != ite; ++it) {
    it->second = vNetId2Order[it->second];
  }

  // for all elements to put in place
  for (index_type i = 0; i < m_vNet.size() - 1; ++i) {
    // while the element i is not yet in place
    while (i != vNetId2Order[i]) {
      // swap it with the element at its final place
      index_type alt = vNetId2Order[i];

      std::swap(m_vNet[i], m_vNet[alt]);
      std::swap(m_vNetProperty[i], m_vNetProperty[alt]);

      std::swap(vNetId2Order[i], vNetId2Order[alt]);
    }
  }
  for (index_type i = 1, ie = vNetOrder.size(); i != ie; ++i) {
    dreamplaceAssert(m_vNet[i].id() == vNetOrder[i]);
    dreamplaceAssertMsg(m_vNet[i - 1].pins().size() <= m_vNet[i].pins().size(),
                        "permuting nets error");
  }
  // update net id and pin to net id
  for (index_type i = 0, ie = m_vNet.size(); i != ie; ++i) {
    Net& net = m_vNet[i];
    for (std::vector<index_type>::const_iterator it = net.pins().begin(),
                                                 ite = net.pins().end();
         it != ite; ++it) {
      // we have not update the net id yet
      // so it should be consistent
      dreamplaceAssert(m_vPin[*it].netId() == net.id());
      m_vPin[*it].setNetId(i);
    }
    net.setId(i);
  }

  // sort m_vPin, m_vNode
  std::vector<index_type> vPinOrder(m_vPin.size());
  for (index_type i = 0, ie = vPinOrder.size(); i != ie; ++i) vPinOrder[i] = i;

  std::sort(vPinOrder.begin(), vPinOrder.end(), ArgSortPinByNet(m_vPin));

  // map net id to order
  std::vector<index_type> vPinId2Order(m_vPin.size());
  for (index_type i = 0, ie = vPinOrder.size(); i != ie; ++i)
    vPinId2Order[vPinOrder[i]] = i;

  // for all elements to put in place
  for (index_type i = 0; i < m_vPin.size() - 1; ++i) {
    // while the element i is not yet in place
    while (i != vPinId2Order[i]) {
      // swap it with the element at its final place
      index_type alt = vPinId2Order[i];

      std::swap(m_vPin[i], m_vPin[alt]);

      std::swap(vPinId2Order[i], vPinId2Order[alt]);
    }
  }
  for (index_type i = 1, ie = vPinOrder.size(); i != ie; ++i) {
    dreamplaceAssert(m_vPin[i].id() == vPinOrder[i]);
    dreamplaceAssertMsg(m_vPin[i - 1].netId() <= m_vPin[i].netId(),
                        "permuting pins error");
  }
  // update pins in node
  for (index_type i = 0, ie = vPinOrder.size(); i != ie; ++i)
    vPinId2Order[vPinOrder[i]] = i;
  for (std::vector<Node>::iterator it = m_vNode.begin(), ite = m_vNode.end();
       it != ite; ++it) {
    Node& node = *it;
    for (std::vector<index_type>::iterator itp = node.pins().begin(),
                                           itpe = node.pins().end();
         itp != itpe; ++itp) {
      // since the pin id has not been updated yet
      // we can check the correctness
      dreamplaceAssert(m_vPin[vPinId2Order[*itp]].id() == *itp);
      *itp = vPinId2Order[*itp];
    }
  }
  // update pins in net
  for (std::vector<Net>::iterator it = m_vNet.begin(), ite = m_vNet.end();
       it != ite; ++it) {
    Net& net = *it;
    for (std::vector<index_type>::iterator itp = net.pins().begin(),
                                           itpe = net.pins().end();
         itp != itpe; ++itp) {
      // since the pin id has not been updated yet
      // we can check the correctness
      dreamplaceAssert(m_vPin[vPinId2Order[*itp]].id() == *itp);
      *itp = vPinId2Order[*itp];
    }
  }
  // update pin id
  for (index_type i = 0, ie = m_vPin.size(); i != ie; ++i) {
    m_vPin[i].setId(i);
  }

#ifdef DEBUG
  // check pins, nodes, and nets
  for (std::vector<Node>::const_iterator it = m_vNode.begin(),
                                         ite = m_vNode.end();
       it != ite; ++it) {
    Node const& node = *it;
    for (std::vector<index_type>::const_iterator itp = node.pins().begin(),
                                                 itpe = node.pins().end();
         itp != itpe; ++itp) {
      Pin const& pin = m_vPin[*itp];
      dreamplaceAssert(pin.nodeId() == node.id());
    }
  }
  for (std::vector<Net>::const_iterator it = m_vNet.begin(), ite = m_vNet.end();
       it != ite; ++it) {
    Net const& net = *it;
    for (std::vector<index_type>::const_iterator itp = net.pins().begin(),
                                                 itpe = net.pins().end();
         itp != itpe; ++itp) {
      Pin const& pin = m_vPin[*itp];
      dreamplaceAssert(pin.netId() == net.id());
    }
  }
#endif
}

void PlaceDB::sortNodeByPlaceStatus() {
  dreamplacePrint(kINFO, "sort nodes in the order of movable and fixed\n");

  // I assume the total number does not change,
  // but the number of movable and fixed cells may change
  m_vMovableNodeIndex.clear();
  m_vFixedNodeIndex.clear();
  for (std::vector<Node>::const_iterator
           it = m_vNode.begin(),
           ite = m_vNode.begin() + numMovable() + numFixed();
       it != ite; ++it) {
    Node const& node = *it;
<<<<<<< HEAD
=======
    // Macro const& macro = m_vMacro.at(macroId(node));
>>>>>>> 491f988c
    if (node.status() == PlaceStatusEnum::FIXED) {
      m_vFixedNodeIndex.push_back(node.id());
    } else {
      m_vMovableNodeIndex.push_back(node.id());
    }
  }
  m_numMovable = m_vMovableNodeIndex.size();
  m_numFixed = m_vFixedNodeIndex.size();

  // sort m_vNode, m_vNodeProperty, m_mNodeName2Index
  // map order to node id
  // only work on movable and fixed cells, excluding IO pins
<<<<<<< HEAD
  std::vector<index_type> vNodeOrder(numMovable() + numFixed());
=======
  std::vector<index_type> vNodeOrder(m_vNode.size());
>>>>>>> 491f988c
  for (index_type i = 0, ie = vNodeOrder.size(); i != ie; ++i)
    vNodeOrder[i] = i;

  // so far the data layout in m_vNode
  // mixed UNPLACED/PLACED, DUMMY_FIXED, and FIXED, IO pins, placement blockages
<<<<<<< HEAD
  // target order is
  // UNPLACED, PLACED, DUMMY_FIXED, FIXED, placement blockages, IO pins
=======
  // Target order is UNPLACED, PLACED, DUMMY_FIXED, FIXED,
  // placement blockages, IO pins
>>>>>>> 491f988c

  // 1. we first work on movable and fixed cells
  dreamplaceAssert(vNodeOrder.size() <= m_vNode.size());
  auto statusOrder = [&](index_type i) {
<<<<<<< HEAD
    PlaceStatusEnum::PlaceStatusType status = m_vNode[i].status();
=======
    auto const& node = m_vNode.at(i);
    auto const& macro = m_vMacro.at(nodeProperty(i).macroId());
    PlaceStatusEnum::PlaceStatusType status = node.status();
>>>>>>> 491f988c
    index_type order = (status == PlaceStatusEnum::FIXED) * 512 +
                       (status == PlaceStatusEnum::DUMMY_FIXED) * 64 +
                       (status == PlaceStatusEnum::PLACED) * 8 +
                       (status == PlaceStatusEnum::UNPLACED);
<<<<<<< HEAD
=======
    if (macro.className() == "DREAMPlace.IOPin") {
      order += 2048;
    } else if (macro.className() == "DREAMPlace.PlaceBlockage") {
      order += 1024;
    }
>>>>>>> 491f988c
    return order;
  };
  std::sort(vNodeOrder.begin(), vNodeOrder.end(),
            [&](index_type i, index_type j) {
              index_type order1 = statusOrder(i);
              index_type order2 = statusOrder(j);
              return (order1 < order2 || (order1 == order2 && i < j));
            });

  // map node id to order
  std::vector<index_type> vNodeId2Order(vNodeOrder.size());
  for (index_type i = 0, ie = vNodeOrder.size(); i != ie; ++i)
    vNodeId2Order[vNodeOrder[i]] = i;
  // update m_mNodeName2Index
  for (string2index_map_type::iterator it = m_mNodeName2Index.begin(),
                                       ite = m_mNodeName2Index.end();
       it != ite; ++it) {
    if (it->second < vNodeOrder.size()) {
      it->second = vNodeId2Order[it->second];
    }
  }

  // for all elements to put in place
  for (index_type i = 0; i < vNodeOrder.size() - 1; ++i) {
    // while the element i is not yet in place
    while (i != vNodeId2Order[i]) {
      // swap it with the element at its final place
      index_type alt = vNodeId2Order[i];

      std::swap(m_vNode[i], m_vNode[alt]);
      std::swap(m_vNodeProperty[i], m_vNodeProperty[alt]);

      std::swap(vNodeId2Order[i], vNodeId2Order[alt]);
    }
  }
  for (index_type i = 1, ie = vNodeOrder.size(); i != ie; ++i) {
    dreamplaceAssert(m_vNode[i].id() == vNodeOrder[i]);
<<<<<<< HEAD
=======
    // careful, node.id() has not been changed yet; use i as node id
    // all the functions called here need to consider this
>>>>>>> 491f988c
    dreamplaceAssertMsg(
        statusOrder(i - 1) <= statusOrder(i),
        "permuting nodes error: i = %u, order %u (%s, %d) vs %u (%s, %d)", i,
        statusOrder(i - 1), nodeName(i - 1).c_str(),
        int(m_vNode[i - 1].status()), statusOrder(i), nodeName(i).c_str(),
        int(m_vNode[i].status()));
  }
  // update node id and pin to node id
  for (index_type i = 0, ie = vNodeOrder.size(); i != ie; ++i) {
    Node& node = m_vNode[i];
    for (std::vector<index_type>::const_iterator it = node.pins().begin(),
                                                 ite = node.pins().end();
         it != ite; ++it) {
      // we have not update the node id yet
      // so it should be consistent
      dreamplaceAssert(m_vPin[*it].nodeId() == node.id());
      m_vPin[*it].setNodeId(i);
    }
    node.setId(i);
  }

  m_vMovableNodeIndex.clear();
  m_vFixedNodeIndex.clear();
<<<<<<< HEAD
  for (std::vector<Node>::const_iterator
           it = m_vNode.begin(),
           ite = m_vNode.begin() + numMovable() + numFixed();
       it != ite; ++it) {
    Node const& node = *it;
    if (node.status() == PlaceStatusEnum::FIXED) {
      m_vFixedNodeIndex.push_back(node.id());
    } else {
      m_vMovableNodeIndex.push_back(node.id());
    }
  }

  // 2. now we work on swapping IO pins and placement blockages
  if (numPlaceBlockages()) {
    // temporary storage for blockages
    std::vector<Node> vTmpBlockageNode(
        m_vNode.begin() + numMovable() + numFixed() + numIOPin(),
        m_vNode.end());
    std::vector<NodeProperty> vTmpBlockageProperty(
        m_vNodeProperty.begin() + numMovable() + numFixed() + numIOPin(),
        m_vNodeProperty.end());
    // copy IO pins
    for (index_type i = 0, ie = numIOPin(); i < ie; ++i) {
      index_type target = m_vNode.size() - i - 1;
      index_type source = numMovable() + numFixed() + numIOPin() - i - 1;
      m_vNode[target] = m_vNode[source];
      m_vNodeProperty[target] = m_vNodeProperty[source];
    }
    // copy blockages
    std::copy(vTmpBlockageNode.begin(), vTmpBlockageNode.end(),
              m_vNode.begin() + numMovable() + numFixed());
    std::copy(vTmpBlockageProperty.begin(), vTmpBlockageProperty.end(),
              m_vNodeProperty.begin() + numMovable() + numFixed());
    // update m_mNodeName2Index
    for (index_type i = numMovable() + numFixed(), ie = m_vNode.size(); i < ie;
         ++i) {
      m_mNodeName2Index[m_vNodeProperty[i].name()] = i;
    }
    // update node id and pin to node id for IO pins
    for (index_type i = m_vNode.size() - numIOPin() - numPlaceBlockages(),
                    ie = m_vNode.size();
         i < ie; ++i) {
      Node& node = m_vNode[i];
      for (std::vector<index_type>::const_iterator it = node.pins().begin(),
                                                   ite = node.pins().end();
           it != ite; ++it) {
        // we have not update the node id yet
        // so it should be consistent
        dreamplaceAssert(m_vPin[*it].nodeId() == node.id());
        m_vPin[*it].setNodeId(i);
      }
      node.setId(i);
    }

    // update blockage indices
    m_vPlaceBlockageIndex.clear();
    for (std::vector<Node>::const_iterator
             it = m_vNode.begin() + numMovable() + numFixed(),
             ite = m_vNode.begin() + numMovable() + numFixed() +
                   numPlaceBlockages();
         it != ite; ++it) {
      Node const& node = *it;
      dreamplaceAssert(node.status() == PlaceStatusEnum::FIXED);
      m_vPlaceBlockageIndex.push_back(node.id());
    }
  }
=======
  for (std::vector<Node>::const_iterator it = m_vNode.begin(),
                                         ite = m_vNode.begin() + numMovable() +
                                               numFixed() + numPlaceBlockages();
       it != ite; ++it) {
    Node const& node = *it;
    Macro const& macro = m_vMacro[macroId(node)];
    if (macro.className() == "DREAMPlace.PlaceBlockage") {
      m_vPlaceBlockageIndex.push_back(node.id());
    } else {
      if (node.status() == PlaceStatusEnum::FIXED) {
        m_vFixedNodeIndex.push_back(node.id());
      } else {
        m_vMovableNodeIndex.push_back(node.id());
      }
    }
  }

#if 0
    // 2. now we work on swapping IO pins and placement blockages 
    if (numPlaceBlockages())
    {
        // temporary storage for blockages 
        std::vector<Node> vTmpBlockageNode (m_vNode.begin() + numMovable() + numFixed() + numIOPin(), m_vNode.end()); 
        std::vector<NodeProperty> vTmpBlockageProperty (m_vNodeProperty.begin() + numMovable() + numFixed() + numIOPin(), m_vNodeProperty.end()); 
        // copy IO pins 
        for (index_type i = 0, ie = numIOPin(); i < ie; ++i)
        {
            index_type target = m_vNode.size() - i - 1;
            index_type source = numMovable() + numFixed() + numIOPin() - i - 1;
            m_vNode[target] = m_vNode[source];
            m_vNodeProperty[target] = m_vNodeProperty[source];
        }
        // copy blockages 
        std::copy(vTmpBlockageNode.begin(), vTmpBlockageNode.end(), m_vNode.begin() + numMovable() + numFixed());
        std::copy(vTmpBlockageProperty.begin(), vTmpBlockageProperty.end(), m_vNodeProperty.begin() + numMovable() + numFixed());
        // update m_mNodeName2Index
        for (index_type i = numMovable() + numFixed(), ie = m_vNode.size(); i < ie; ++i)
        {
            m_mNodeName2Index[m_vNodeProperty[i].name()] = i; 
        }
        // update node id and pin to node id for IO pins 
        for (index_type i = m_vNode.size() - numIOPin() - numPlaceBlockages(), ie = m_vNode.size(); i < ie; ++i)
        {
            Node& node = m_vNode[i]; 
            for (std::vector<index_type>::const_iterator it = node.pins().begin(), ite = node.pins().end(); it != ite; ++it)
            {
                // we have not update the node id yet
                // so it should be consistent
                dreamplaceAssert(m_vPin[*it].nodeId() == node.id());
                m_vPin[*it].setNodeId(i);
            }
            node.setId(i);
        }

        // update blockage indices
        m_vPlaceBlockageIndex.clear();
        for (std::vector<Node>::const_iterator it = m_vNode.begin() + numMovable() + numFixed(), ite = m_vNode.begin() + numMovable() + numFixed() + numPlaceBlockages(); it != ite; ++it)
        {
            Node const& node = *it; 
            dreamplaceAssert(node.status() == PlaceStatusEnum::FIXED); 
            m_vPlaceBlockageIndex.push_back(node.id());
        }
    }
#endif
>>>>>>> 491f988c

#ifdef DEBUG
  // check pins, nodes, and nets
  for (std::vector<Node>::const_iterator it = m_vNode.begin(),
                                         ite = m_vNode.end();
       it != ite; ++it) {
    Node const& node = *it;
    for (std::vector<index_type>::const_iterator itp = node.pins().begin(),
                                                 itpe = node.pins().end();
         itp != itpe; ++itp) {
      Pin const& pin = m_vPin.at(*itp);
      dreamplaceAssert(pin.nodeId() == node.id());
    }
  }
  for (std::vector<Net>::const_iterator it = m_vNet.begin(), ite = m_vNet.end();
       it != ite; ++it) {
    Net const& net = *it;
    for (std::vector<index_type>::const_iterator itp = net.pins().begin(),
                                                 itpe = net.pins().end();
         itp != itpe; ++itp) {
      Pin const& pin = m_vPin.at(*itp);
      dreamplaceAssert(pin.netId() == net.id());
    }
  }
  for (unsigned int i = 1; i < m_vMovableNodeIndex.size(); ++i) {
    dreamplaceAssert(m_vMovableNodeIndex[i - 1] + 1 == m_vMovableNodeIndex[i]);
  }
  for (unsigned int i = 1; i < m_vFixedNodeIndex.size(); ++i) {
    dreamplaceAssert(m_vFixedNodeIndex[i - 1] + 1 == m_vFixedNodeIndex[i]);
  }
<<<<<<< HEAD
=======
  for (unsigned int i = 1; i < m_vPlaceBlockageIndex.size(); ++i) {
    dreamplaceAssert(m_vPlaceBlockageIndex[i - 1] + 1 ==
                     m_vPlaceBlockageIndex[i]);
  }
>>>>>>> 491f988c
#endif
}

DREAMPLACE_END_NAMESPACE<|MERGE_RESOLUTION|>--- conflicted
+++ resolved
@@ -12,11 +12,7 @@
 #include "Iterators.h"
 #include "LefCbkHelper.h"
 #include "RowMap.h"
-<<<<<<< HEAD
 #include "utility/src/defs.h"
-=======
-#include "utility/src/utils.h"
->>>>>>> 491f988c
 //#include <boost/timer/timer.hpp>
 
 DREAMPLACE_BEGIN_NAMESPACE
@@ -222,8 +218,6 @@
   node.set(c.origin[0], c.origin[1], c.origin[0] + macro.width(),
            c.origin[1] + macro.height());  // must update width and height
   node.setStatus(c.status);                // update status
-<<<<<<< HEAD
-=======
   if (macro.className() != "CORE") {
     // always fix cells whose macro class is not CORE
     dreamplaceAssertMsg(node.status() == PlaceStatusEnum::FIXED ||
@@ -232,7 +226,6 @@
                         c.comp_name.c_str(), macro.className().c_str());
     node.setStatus(PlaceStatusEnum::FIXED);
   }
->>>>>>> 491f988c
   if (node.status() != PlaceStatusEnum::UNPLACED) {
     node.setOrient(c.orient);  // update orient
   }
@@ -277,11 +270,8 @@
                       "failed to create virtual macro for io pin: %s",
                       p.pin_name.c_str());
   Macro& macro = m_vMacro.at(insertMacroRet.first);
-<<<<<<< HEAD
-=======
   // indicate this is an IO pin
   macro.setClassName("DREAMPlace.IOPin");
->>>>>>> 491f988c
 
   // only read the first layer of pins
   std::string const& layerName = p.vLayer.front();
@@ -429,11 +419,8 @@
         "failed to create virtual macro for placement blockage: %s",
         name.c_str());
     Macro& macro = m_vMacro.at(insertMacroRet.first);
-<<<<<<< HEAD
-=======
     // indicate this is placement blockage
     macro.setClassName("DREAMPlace.PlaceBlockage");
->>>>>>> 491f988c
 
     macro.setInitOrigin(bbox[0], bbox[1]);
     macro.set(0, 0, bbox[2] - bbox[0],
@@ -661,13 +648,10 @@
 void PlaceDB::add_bookshelf_terminal_NI(std::string& name, int w, int h) {
   // it seems no difference
   add_bookshelf_node(name, w, h);
-<<<<<<< HEAD
-=======
   // regard terminal_NI as IO pins
   Macro& macro = m_vMacro.back();
   macro.setClassName("DREAMPlace.IOPin");
 
->>>>>>> 491f988c
   // bookshelf use terminal_NI and FIXED_NI to denotes IO pins
   // I assume IO pins are appended to the list
   m_numIOPin += 1;
@@ -689,12 +673,9 @@
   std::pair<index_type, bool> insertMacroRet = addMacro("DREAMPlace." + name);
   // check duplicate
   dreamplaceAssert(insertMacroRet.second);
-<<<<<<< HEAD
-=======
   Macro& macro = m_vMacro.at(insertMacroRet.first);
   // only CORE class is considered as the target diearea to optimize
   macro.setClassName("CORE");
->>>>>>> 491f988c
 
   NodeProperty& property = m_vNodeProperty.at(node.id());
   property.setMacroId(insertMacroRet.first);
@@ -1077,11 +1058,7 @@
                         numMovable(), m_vMovableNodeIndex.size());
     dreamplaceAssertMsg(numFixed() == m_vFixedNodeIndex.size(),
                         "inconsistent number of fixed cells: %lu != %lu\n",
-<<<<<<< HEAD
-                        numMovable(), m_vFixedNodeIndex.size());
-=======
                         numFixed(), m_vFixedNodeIndex.size());
->>>>>>> 491f988c
     std::size_t countNum =
         std::count(m_vNetIgnoreFlag.begin(), m_vNetIgnoreFlag.end(), true);
     dreamplaceAssertMsg(numIgnoredNet() == countNum,
@@ -1103,18 +1080,6 @@
                     PlaceDB::coordinate_type const* y) const {
   bool flag = false;
   switch (ff) {
-<<<<<<< HEAD
-    case DEF:
-      flag = DefWriter(*this).write(
-          filename, userParam().defInput, nodes().begin(),
-          nodes().begin() + m_numMovable + m_numFixed, x, y);
-      break;
-    case DEFSIMPLE:
-      flag = DefWriter(*this).writeSimple(
-          filename, defVersion(), designName(), nodes().begin(),
-          nodes().begin() + m_numMovable + m_numFixed, x, y);
-      break;
-=======
     case DEF: {
       std::vector<index_type> vNodeIndex = m_vMovableNodeIndex;
       vNodeIndex.insert(vNodeIndex.end(), m_vFixedNodeIndex.begin(),
@@ -1129,7 +1094,6 @@
       flag = DefWriter(*this).writeSimple(filename, defVersion(), designName(),
                                           m_vNode, vNodeIndex, x, y);
     } break;
->>>>>>> 491f988c
     case BOOKSHELF:
       flag = BookShelfWriter(*this).write(filename, x, y);
       break;
@@ -1805,10 +1769,7 @@
            ite = m_vNode.begin() + numMovable() + numFixed();
        it != ite; ++it) {
     Node const& node = *it;
-<<<<<<< HEAD
-=======
     // Macro const& macro = m_vMacro.at(macroId(node));
->>>>>>> 491f988c
     if (node.status() == PlaceStatusEnum::FIXED) {
       m_vFixedNodeIndex.push_back(node.id());
     } else {
@@ -1821,46 +1782,30 @@
   // sort m_vNode, m_vNodeProperty, m_mNodeName2Index
   // map order to node id
   // only work on movable and fixed cells, excluding IO pins
-<<<<<<< HEAD
-  std::vector<index_type> vNodeOrder(numMovable() + numFixed());
-=======
   std::vector<index_type> vNodeOrder(m_vNode.size());
->>>>>>> 491f988c
   for (index_type i = 0, ie = vNodeOrder.size(); i != ie; ++i)
     vNodeOrder[i] = i;
 
   // so far the data layout in m_vNode
   // mixed UNPLACED/PLACED, DUMMY_FIXED, and FIXED, IO pins, placement blockages
-<<<<<<< HEAD
-  // target order is
-  // UNPLACED, PLACED, DUMMY_FIXED, FIXED, placement blockages, IO pins
-=======
   // Target order is UNPLACED, PLACED, DUMMY_FIXED, FIXED,
   // placement blockages, IO pins
->>>>>>> 491f988c
 
   // 1. we first work on movable and fixed cells
   dreamplaceAssert(vNodeOrder.size() <= m_vNode.size());
   auto statusOrder = [&](index_type i) {
-<<<<<<< HEAD
-    PlaceStatusEnum::PlaceStatusType status = m_vNode[i].status();
-=======
     auto const& node = m_vNode.at(i);
     auto const& macro = m_vMacro.at(nodeProperty(i).macroId());
     PlaceStatusEnum::PlaceStatusType status = node.status();
->>>>>>> 491f988c
     index_type order = (status == PlaceStatusEnum::FIXED) * 512 +
                        (status == PlaceStatusEnum::DUMMY_FIXED) * 64 +
                        (status == PlaceStatusEnum::PLACED) * 8 +
                        (status == PlaceStatusEnum::UNPLACED);
-<<<<<<< HEAD
-=======
     if (macro.className() == "DREAMPlace.IOPin") {
       order += 2048;
     } else if (macro.className() == "DREAMPlace.PlaceBlockage") {
       order += 1024;
     }
->>>>>>> 491f988c
     return order;
   };
   std::sort(vNodeOrder.begin(), vNodeOrder.end(),
@@ -1898,11 +1843,8 @@
   }
   for (index_type i = 1, ie = vNodeOrder.size(); i != ie; ++i) {
     dreamplaceAssert(m_vNode[i].id() == vNodeOrder[i]);
-<<<<<<< HEAD
-=======
     // careful, node.id() has not been changed yet; use i as node id
     // all the functions called here need to consider this
->>>>>>> 491f988c
     dreamplaceAssertMsg(
         statusOrder(i - 1) <= statusOrder(i),
         "permuting nodes error: i = %u, order %u (%s, %d) vs %u (%s, %d)", i,
@@ -1926,74 +1868,6 @@
 
   m_vMovableNodeIndex.clear();
   m_vFixedNodeIndex.clear();
-<<<<<<< HEAD
-  for (std::vector<Node>::const_iterator
-           it = m_vNode.begin(),
-           ite = m_vNode.begin() + numMovable() + numFixed();
-       it != ite; ++it) {
-    Node const& node = *it;
-    if (node.status() == PlaceStatusEnum::FIXED) {
-      m_vFixedNodeIndex.push_back(node.id());
-    } else {
-      m_vMovableNodeIndex.push_back(node.id());
-    }
-  }
-
-  // 2. now we work on swapping IO pins and placement blockages
-  if (numPlaceBlockages()) {
-    // temporary storage for blockages
-    std::vector<Node> vTmpBlockageNode(
-        m_vNode.begin() + numMovable() + numFixed() + numIOPin(),
-        m_vNode.end());
-    std::vector<NodeProperty> vTmpBlockageProperty(
-        m_vNodeProperty.begin() + numMovable() + numFixed() + numIOPin(),
-        m_vNodeProperty.end());
-    // copy IO pins
-    for (index_type i = 0, ie = numIOPin(); i < ie; ++i) {
-      index_type target = m_vNode.size() - i - 1;
-      index_type source = numMovable() + numFixed() + numIOPin() - i - 1;
-      m_vNode[target] = m_vNode[source];
-      m_vNodeProperty[target] = m_vNodeProperty[source];
-    }
-    // copy blockages
-    std::copy(vTmpBlockageNode.begin(), vTmpBlockageNode.end(),
-              m_vNode.begin() + numMovable() + numFixed());
-    std::copy(vTmpBlockageProperty.begin(), vTmpBlockageProperty.end(),
-              m_vNodeProperty.begin() + numMovable() + numFixed());
-    // update m_mNodeName2Index
-    for (index_type i = numMovable() + numFixed(), ie = m_vNode.size(); i < ie;
-         ++i) {
-      m_mNodeName2Index[m_vNodeProperty[i].name()] = i;
-    }
-    // update node id and pin to node id for IO pins
-    for (index_type i = m_vNode.size() - numIOPin() - numPlaceBlockages(),
-                    ie = m_vNode.size();
-         i < ie; ++i) {
-      Node& node = m_vNode[i];
-      for (std::vector<index_type>::const_iterator it = node.pins().begin(),
-                                                   ite = node.pins().end();
-           it != ite; ++it) {
-        // we have not update the node id yet
-        // so it should be consistent
-        dreamplaceAssert(m_vPin[*it].nodeId() == node.id());
-        m_vPin[*it].setNodeId(i);
-      }
-      node.setId(i);
-    }
-
-    // update blockage indices
-    m_vPlaceBlockageIndex.clear();
-    for (std::vector<Node>::const_iterator
-             it = m_vNode.begin() + numMovable() + numFixed(),
-             ite = m_vNode.begin() + numMovable() + numFixed() +
-                   numPlaceBlockages();
-         it != ite; ++it) {
-      Node const& node = *it;
-      dreamplaceAssert(node.status() == PlaceStatusEnum::FIXED);
-      m_vPlaceBlockageIndex.push_back(node.id());
-    }
-  }
-=======
   for (std::vector<Node>::const_iterator it = m_vNode.begin(),
                                          ite = m_vNode.begin() + numMovable() +
                                                numFixed() + numPlaceBlockages();
@@ -2011,55 +1885,6 @@
     }
   }
 
-#if 0
-    // 2. now we work on swapping IO pins and placement blockages 
-    if (numPlaceBlockages())
-    {
-        // temporary storage for blockages 
-        std::vector<Node> vTmpBlockageNode (m_vNode.begin() + numMovable() + numFixed() + numIOPin(), m_vNode.end()); 
-        std::vector<NodeProperty> vTmpBlockageProperty (m_vNodeProperty.begin() + numMovable() + numFixed() + numIOPin(), m_vNodeProperty.end()); 
-        // copy IO pins 
-        for (index_type i = 0, ie = numIOPin(); i < ie; ++i)
-        {
-            index_type target = m_vNode.size() - i - 1;
-            index_type source = numMovable() + numFixed() + numIOPin() - i - 1;
-            m_vNode[target] = m_vNode[source];
-            m_vNodeProperty[target] = m_vNodeProperty[source];
-        }
-        // copy blockages 
-        std::copy(vTmpBlockageNode.begin(), vTmpBlockageNode.end(), m_vNode.begin() + numMovable() + numFixed());
-        std::copy(vTmpBlockageProperty.begin(), vTmpBlockageProperty.end(), m_vNodeProperty.begin() + numMovable() + numFixed());
-        // update m_mNodeName2Index
-        for (index_type i = numMovable() + numFixed(), ie = m_vNode.size(); i < ie; ++i)
-        {
-            m_mNodeName2Index[m_vNodeProperty[i].name()] = i; 
-        }
-        // update node id and pin to node id for IO pins 
-        for (index_type i = m_vNode.size() - numIOPin() - numPlaceBlockages(), ie = m_vNode.size(); i < ie; ++i)
-        {
-            Node& node = m_vNode[i]; 
-            for (std::vector<index_type>::const_iterator it = node.pins().begin(), ite = node.pins().end(); it != ite; ++it)
-            {
-                // we have not update the node id yet
-                // so it should be consistent
-                dreamplaceAssert(m_vPin[*it].nodeId() == node.id());
-                m_vPin[*it].setNodeId(i);
-            }
-            node.setId(i);
-        }
-
-        // update blockage indices
-        m_vPlaceBlockageIndex.clear();
-        for (std::vector<Node>::const_iterator it = m_vNode.begin() + numMovable() + numFixed(), ite = m_vNode.begin() + numMovable() + numFixed() + numPlaceBlockages(); it != ite; ++it)
-        {
-            Node const& node = *it; 
-            dreamplaceAssert(node.status() == PlaceStatusEnum::FIXED); 
-            m_vPlaceBlockageIndex.push_back(node.id());
-        }
-    }
-#endif
->>>>>>> 491f988c
-
 #ifdef DEBUG
   // check pins, nodes, and nets
   for (std::vector<Node>::const_iterator it = m_vNode.begin(),
@@ -2089,13 +1914,10 @@
   for (unsigned int i = 1; i < m_vFixedNodeIndex.size(); ++i) {
     dreamplaceAssert(m_vFixedNodeIndex[i - 1] + 1 == m_vFixedNodeIndex[i]);
   }
-<<<<<<< HEAD
-=======
   for (unsigned int i = 1; i < m_vPlaceBlockageIndex.size(); ++i) {
     dreamplaceAssert(m_vPlaceBlockageIndex[i - 1] + 1 ==
                      m_vPlaceBlockageIndex[i]);
   }
->>>>>>> 491f988c
 #endif
 }
 
