/*************************************************************************
    > File Name: PlaceDB.h
    > Author: Yibo Lin
    > Mail: yibolin@utexas.edu
    > Created Time: Wed Jun 17 21:09:24 2015
 ************************************************************************/

#ifndef DREAMPLACE_PLACEDB_H
#define DREAMPLACE_PLACEDB_H

#include <limbo/parsers/lef/adapt/LefDriver.h> // LEF parser 
#include <limbo/parsers/def/adapt/DefDriver.h> // DEF parser 
#include <limbo/parsers/verilog/bison/VerilogDriver.h> // verilog parser
#include <limbo/parsers/bookshelf/bison/BookshelfDriver.h> // bookshelf parser 
#include <limbo/parsers/gdsii/stream/GdsWriter.h> // GDSII writer 
#include <limbo/string/String.h>

#include "Node.h"
#include "Net.h"
#include "Pin.h"
#include "Macro.h"
#include "Row.h"
#include "Region.h"
#include "Group.h"
#include "Site.h"
#include "Params.h"
#include "BenchMetrics.h"

DREAMPLACE_BEGIN_NAMESPACE

/// different tags for data traversal 
struct MovableNodeIteratorTag;
struct FixedNodeIteratorTag;
struct PlaceBlockageIteratorTag;
struct IOPinNodeIteratorTag;
struct CellMacroIteratorTag;
struct IOPinMacroIteratorTag;
struct SubRowMap2DIteratorTag;

/// forward declaration of data iterator 
template <typename PlaceDBType, typename IteratorTagType>
class DBIterator;

class PlaceDB;

/// iterator 
typedef DBIterator<PlaceDB, MovableNodeIteratorTag> MovableNodeIterator;
typedef DBIterator<PlaceDB, FixedNodeIteratorTag> FixedNodeIterator;
typedef DBIterator<PlaceDB, PlaceBlockageIteratorTag> PlaceBlockageIterator;
typedef DBIterator<PlaceDB, IOPinNodeIteratorTag> IOPinNodeIterator;
typedef DBIterator<PlaceDB, CellMacroIteratorTag> CellMacroIterator;
typedef DBIterator<PlaceDB, IOPinMacroIteratorTag> IOPinMacroIterator;
/// const iterator 
typedef DBIterator<const PlaceDB, MovableNodeIteratorTag> MovableNodeConstIterator;
typedef DBIterator<const PlaceDB, FixedNodeIteratorTag> FixedNodeConstIterator;
typedef DBIterator<const PlaceDB, PlaceBlockageIteratorTag> PlaceBlockageConstIterator;
typedef DBIterator<const PlaceDB, IOPinNodeIteratorTag> IOPinNodeConstIterator;
typedef DBIterator<const PlaceDB, CellMacroIteratorTag> CellMacroConstIterator;
typedef DBIterator<const PlaceDB, IOPinMacroIteratorTag> IOPinMacroConstIterator;

class PlaceDB : public DefParser::DefDataBase 
                , public LefParser::LefDataBase
                , public VerilogParser::VerilogDataBase
                , public BookshelfParser::BookshelfDataBase
{
    public:
        typedef Object::coordinate_type coordinate_type;
        typedef coordinate_traits<coordinate_type>::manhattan_distance_type manhattan_distance_type;
        typedef coordinate_traits<coordinate_type>::index_type index_type;
        typedef coordinate_traits<coordinate_type>::area_type area_type;
        typedef hashspace::unordered_map<std::string, index_type> string2index_map_type;
        typedef Box<coordinate_type> diearea_type;

        /// default constructor
        PlaceDB(); 
        /// copy constructor, forbidden
        //PlaceDB(PlaceDB const& rhs); 
        /// assignment, forbidden
        //PlaceDB& operator=(PlaceDB const& rhs);

        /// destructor
        virtual ~PlaceDB() {}

        /// member functions 
        /// data access
        std::vector<Node> const& nodes() const {return m_vNode;}
        std::vector<Node>& nodes() {return m_vNode;}
        Node const& node(index_type id) const {return m_vNode.at(id);}
        Node& node(index_type id) {return m_vNode.at(id);}
        NodeProperty const& nodeProperty(index_type id) const {return m_vNodeProperty.at(id);}
        NodeProperty const& nodeProperty(Node const& n) const {return nodeProperty(n.id());}
        /// some shortcut functions to set nodes for python binding 
        Node const& setNodeStatus(index_type id, PlaceStatusEnum::PlaceStatusType s) {return m_vNode.at(id).setStatus(s);}
        Node const& setNodeMultiRowAttr(index_type id, MultiRowAttrEnum::MultiRowAttrType a) {return m_vNode.at(id).setMultiRowAttr(a);}
        Node const& setNodeOrient(index_type id, OrientEnum::OrientType o) {return m_vNode.at(id).setOrient(o);}

        std::vector<Net> const& nets() const {return m_vNet;}
        std::vector<Net>& nets() {return m_vNet;}
        Net const& net(index_type id) const {return m_vNet.at(id);}
        Net& net(index_type id) {return m_vNet.at(id);}
        NetProperty const& netProperty(index_type id) const {return m_vNetProperty.at(id);}
        NetProperty const& netProperty(Net const& n) const {return netProperty(n.id());}
        /// some shortcut functions to set nets for python binding 
        Net const& setNetWeight(index_type id, Net::weight_type w) {return m_vNet.at(id).setWeight(w);}

        std::vector<Pin> const& pins() const {return m_vPin;}
        std::vector<Pin>& pins() {return m_vPin;}
        Pin const& pin(index_type id) const {return m_vPin.at(id);}
        Pin& pin(index_type id) {return m_vPin.at(id);}

        std::vector<Macro> const& macros() const {return m_vMacro;}
        std::vector<Macro>& macros() {return m_vMacro;}
        Macro const& macro(index_type id) const {return m_vMacro.at(id);}
        Macro& macro(index_type id) {return m_vMacro.at(id);}

        std::vector<Row> const& rows() const {return m_vRow;}
        std::vector<Row>& rows() {return m_vRow;}
        Row const& row(index_type id) const {return m_vRow.at(id);}
        Row& row(index_type id) {return m_vRow.at(id);}

        Site const& site() const {return m_vSite[m_coreSiteId];}
        area_type siteArea() const {return siteWidth()*rowHeight();}
        
        /// be careful to use die area because it is larger than the actual rowBbox() which is the placement area 
        /// it is safer to use rowBbox()
        diearea_type const& dieArea() const {return m_dieArea;}

        string2index_map_type const& macroName2Index() const {return m_mMacroName2Index;}
        string2index_map_type& macroName2Index() {return m_mMacroName2Index;}

        string2index_map_type const& nodeName2Index() const {return m_mNodeName2Index;}
        string2index_map_type& nodeName2Index() {return m_mNodeName2Index;}

        std::size_t numMovable() const {return m_numMovable;}
        std::size_t numFixed() const {return m_numFixed;}
        std::size_t numMacro() const {return m_numMacro;}
        std::size_t numIOPin() const {return m_numIOPin;}
        std::size_t numIgnoredNet() const {return m_numIgnoredNet;}
        std::size_t numPlaceBlockages() const {return m_numPlaceBlockages;}

        std::vector<index_type> const& movableNodeIndices() const {return m_vMovableNodeIndex;}
        std::vector<index_type>& movableNodeIndices() {return m_vMovableNodeIndex;}

        std::vector<index_type> const& fixedNodeIndices() const {return m_vFixedNodeIndex;}
        std::vector<index_type>& fixedNodeIndices() {return m_vFixedNodeIndex;}

        std::vector<index_type> const& placeBlockageIndices() const {return m_vPlaceBlockageIndex;}
        std::vector<index_type>& placeBlockageIndices() {return m_vPlaceBlockageIndex;}

        std::vector<Region> const& regions() const {return m_vRegion;}
        std::vector<Region>& regions() {return m_vRegion;}
        Region const& region(index_type i) const {return m_vRegion.at(i);}
        Region& region(index_type i) {return m_vRegion.at(i);}

        std::vector<Group> const& groups() const {return m_vGroup;}
        std::vector<Group>& groups() {return m_vGroup;}
        Group const& group(index_type i) const {return m_vGroup.at(i);}
        Group& group(index_type i) {return m_vGroup.at(i);}

        int lefUnit() const {return m_lefUnit;}
        std::string lefVersion() const {return m_lefVersion;}

        int defUnit() const {return m_defUnit;}
        std::string defVersion() const {return m_defVersion;}
        std::string designName() const {return m_designName;}

        UserParam const& userParam() const {return m_userParam;}
        UserParam& userParam() {return m_userParam;}

        BenchMetrics const& benchMetrics() const {return m_benchMetrics;}
        BenchMetrics& benchMetrics() {return m_benchMetrics;}

        /// helper functions 
        /// \return node from a pin 
        Node const& getNode(index_type pinId) const {return m_vNode.at(m_vPin.at(pinId).nodeId());}
        Node& getNode(index_type pinId) {return m_vNode.at(m_vPin.at(pinId).nodeId());}
        Node const& getNode(Pin const& pin) const {return m_vNode.at(pin.nodeId());}
        Node& getNode(Pin const& pin) {return m_vNode.at(pin.nodeId());}
        /// \return net from a pin 
        Net const& getNet(index_type pinId) const {return m_vNet.at(m_vPin.at(pinId).netId());}
        Net& getNet(index_type pinId) {return m_vNet.at(m_vPin.at(pinId).netId());}
        Net const& getNet(Pin const& pin) const {return m_vNet.at(pin.netId());}
        Net& getNet(Pin const& pin) {return m_vNet.at(pin.netId());}
        /// absolute position of a pin 
        coordinate_type pinPos(index_type pinId, Direction1DType d) const; 
        coordinate_type pinPos(Pin const& pin, Direction1DType d) const; 
        Point<coordinate_type> pinPos(index_type pinId) const;
        Point<coordinate_type> pinPos(Pin const& pin) const;
        /// absolute bounding box of a pin 
        Box<coordinate_type> pinBbox(index_type pinId) const;
        Box<coordinate_type> pinBbox(Pin const& pin) const;
        /// find macro pin from pin  
        MacroPin const& macroPin(index_type pinId) const;
        MacroPin const& macroPin(Pin const& pin) const;

        /// functions for routing information 
        index_type numRoutingGrids(Direction1DType d) const {return m_numRoutingGrids[d];}
        index_type numRoutingLayers() const {return m_numRoutingGrids[2];}
        std::vector<index_type> const& routingCapacity(PlanarDirectEnum::PlanarDirectType d) const {return m_vRoutingCapacity[d];}
        std::vector<index_type> const& minWireWidth() const {return m_vMinWireWidth;}
        std::vector<index_type> const& minWireSpacing() const {return m_vMinWireSpacing;}
        std::vector<index_type> const& viaSpacing() const {return m_vViaSpacing;}
        coordinate_type routingGridOrigin(Direction1DType d) const {return m_routingGridOrigin[d];}
        coordinate_type routingTileSize(Direction1DType d) const {return m_routingTileSize[d];}
        index_type routingBlockagePorosity() const {return m_routingBlockagePorosity;}
        /// @brief compute number of routing tracks per tile 
        index_type numRoutingTracks(PlanarDirectEnum::PlanarDirectType d, index_type layer) const {return routingCapacity(d).at(layer) / (minWireWidth().at(layer) + minWireSpacing().at(layer));}
        index_type getLayer(std::string const& layerName) const; 
        std::string getLayerName(index_type layer) const; 

        /// traverse movable node 
        MovableNodeIterator movableNodeBegin();
        MovableNodeIterator movableNodeEnd();
        MovableNodeConstIterator movableNodeBegin() const;
        MovableNodeConstIterator movableNodeEnd() const;
        /// traverse fixed node 
        FixedNodeIterator fixedNodeBegin();
        FixedNodeIterator fixedNodeEnd();
        FixedNodeConstIterator fixedNodeBegin() const;
        FixedNodeConstIterator fixedNodeEnd() const;
        /// traverse placement blockage 
        PlaceBlockageIterator placeBlockageBegin();
        PlaceBlockageIterator placeBlockageEnd();
        PlaceBlockageConstIterator placeBlockageBegin() const;
        PlaceBlockageConstIterator placeBlockageEnd() const;
        /// traverse io pin virtual node 
        IOPinNodeIterator iopinNodeBegin();
        IOPinNodeIterator iopinNodeEnd();
        IOPinNodeConstIterator iopinNodeBegin() const;
        IOPinNodeConstIterator iopinNodeEnd() const;
        /// traverse cell macro 
        CellMacroIterator cellMacroBegin();
        CellMacroIterator cellMacroEnd();
        CellMacroConstIterator cellMacroBegin() const;
        CellMacroConstIterator cellMacroEnd() const;
        /// traverse io pin virtual macro 
        IOPinMacroIterator iopinMacroBegin();
        IOPinMacroIterator iopinMacroEnd();
        IOPinMacroConstIterator iopinMacroBegin() const;
        IOPinMacroConstIterator iopinMacroEnd() const;

        /// \return name of a node 
        std::string const& nodeName(index_type id) const {return nodeProperty(node(id)).name();}
        std::string const& nodeName(Node const& n) const {return nodeProperty(n).name();}
        /// \return macro id of a node 
        index_type macroId(index_type id) const {return nodeProperty(node(id)).macroId();}
        index_type macroId(Node const& n) const {return nodeProperty(n).macroId();}
        /// \return name of a net 
        std::string const& netName(Net const& n) const {return netProperty(n).name();}
        /// \return macro name with a node 
        std::string const& macroName(Node const& n) const {return m_vMacro.at(macroId(n)).name();}
        /// \return obstruction in macro with a node 
        MacroObs const& macroObs(Node const& n) const {return m_vMacro.at(macroId(n)).obs();}
        /// \return die area information of layout 
        coordinate_type xl() const {return m_dieArea.xl();}
        coordinate_type yl() const {return m_dieArea.yl();}
        coordinate_type xh() const {return m_dieArea.xh();}
        coordinate_type yh() const {return m_dieArea.yh();}
        manhattan_distance_type width() const {return m_dieArea.width();}
        manhattan_distance_type height() const {return m_dieArea.height();}

        /// \return index of row from position in y direction 
        index_type getRowIndex(coordinate_type y) const;
        /// \return a range of row indices 
        /// yl+1 and yh-1 avoid redundant bottom or top rows 
        Interval<index_type> getRowIndexRange(coordinate_type yl, coordinate_type yh) const {return Interval<index_type>(getRowIndex(yl+1), getRowIndex(yh-1));}

        /// \return height of a row, assume to be the same as site height 
        coordinate_type rowHeight() const {return m_vSite[m_coreSiteId].height();}
        /// \return the region of rows, it may be different from die area 
        Box<coordinate_type> const& rowBbox() const {return m_rowBbox;}
        coordinate_type rowXL() const {return (m_vRow.empty())? xl() : m_rowBbox.xl();}
        coordinate_type rowYL() const {return (m_vRow.empty())? yl() : m_rowBbox.yl();}
        coordinate_type rowYH() const {return (m_vRow.empty())? yh() : m_rowBbox.yh();}
        coordinate_type rowXH() const {return (m_vRow.empty())? xh() : m_rowBbox.xh();}
        /// \return true if macros are defined 
        bool hasMacros() const {return !m_vMacro.empty();} 

        /// adjust user input parameters 
        /// must be called after parsing input files 
        void adjustParams();
        /// sort net from small degrees to large degrees 
        /// sort pins such that all pins belonging to the same net is adjacent 
        void sortNetByDegree();
        /// sort nodes such that 
        /// movable cells are followed by fixed cells 
        void sortNodeByPlaceStatus();

        /// \return site width 
        coordinate_type siteWidth() const {return m_vSite[m_coreSiteId].width();}
        /// \return site height 
        coordinate_type siteHeight() const {return m_vSite[m_coreSiteId].height();}
        /// \return max displacement in database unit 
        coordinate_type maxDisplace() const {return m_maxDisplace;}
        /// \return minimum width of movable nodes 
        manhattan_distance_type minMovableNodeWidth() const;
        /// \return maximum width of movable nodes 
        manhattan_distance_type maxMovableNodeWidth() const;
        /// \return average width of movable nodes 
        manhattan_distance_type avgMovableNodeWidth() const;
        /// \return area of all movable nodes, normalized to site count 
        index_type totalMovableNodeArea() const;
        /// \return area of all fixed nodes, normalized to site count 
        index_type totalFixedNodeArea() const;
        /// \return total row area, normalized to site count 
        index_type totalRowArea() const;
        /// \return the utilization ratio for movable cells 
        /// (movable node area) / (row area - fixed node area)
        double computeMovableUtil() const;
        /// \return average pin utilization per site 
        double computePinUtil() const;
        /// \return total number of movable multi-row cells 
        std::size_t numMultiRowMovable() const;
        /// \return total number of k-row height cells 
        std::size_t numKRowMovable(index_type k) const;
        /// \return true if it is a multi-row cell 
        bool isMultiRowMovable(index_type nodeId) const {return isMultiRowMovable(nodes().at(nodeId));}
        bool isMultiRowMovable(Node const& node) const {return node.status() != PlaceStatusEnum::FIXED && node.multiRowAttr() != MultiRowAttrEnum::SINGLE_ROW;}
        /// \return true if the net is ignored 
        bool isIgnoredNet(index_type netId) const {return m_vNetIgnoreFlag.at(netId);}
        bool isIgnoredNet(Net const& net) const {return isIgnoredNet(net.id());}
        std::vector<bool> const& netIgnoreFlag() const {return m_vNetIgnoreFlag;}

        /// parser callback functions 
        ///==== LEF Callbacks ====
        virtual void lef_version_cbk(std::string const& v);
        virtual void lef_version_cbk(double v); 
        virtual void lef_casesensitive_cbk(int v); 
        virtual void lef_dividerchar_cbk(std::string const& ); 
        virtual void lef_units_cbk(LefParser::lefiUnits const& v);
        virtual void lef_manufacturing_cbk(double );
        virtual void lef_useminspacing_cbk(LefParser::lefiUseMinSpacing const&);
        virtual void lef_clearancemeasure_cbk(std::string const&);
        virtual void lef_busbitchars_cbk(std::string const& );
        virtual void lef_layer_cbk(LefParser::lefiLayer const& );
        virtual void lef_via_cbk(LefParser::lefiVia const& );
        virtual void lef_viarule_cbk(LefParser::lefiViaRule const& );
        virtual void lef_spacing_cbk(LefParser::lefiSpacing const& );
        virtual void lef_site_cbk(LefParser::lefiSite const& s);
        virtual void lef_macrobegin_cbk(std::string const& n); 
        virtual void lef_macro_cbk(LefParser::lefiMacro const& m);
        virtual void lef_pin_cbk(LefParser::lefiPin const& p);
        virtual void lef_obstruction_cbk(LefParser::lefiObstruction const& o);
        virtual void lef_prop_cbk(LefParser::lefiProp const&);
        virtual void lef_maxstackvia_cbk(LefParser::lefiMaxStackVia const&);
        ///==== DEF Callbacks ====
        virtual void set_def_busbitchars(std::string const&);
        virtual void set_def_dividerchar(std::string const&);
        virtual void set_def_version(std::string const& v);
        virtual void set_def_unit(int u);
        virtual void set_def_design(std::string const& d);
        virtual void set_def_diearea(int xl, int yl, int xh, int yh);
        virtual void add_def_row(DefParser::Row const& r);
        virtual void resize_def_component(int s);
        virtual void add_def_component(DefParser::Component const& c);
        virtual void resize_def_pin(int s);
        virtual void add_def_pin(DefParser::Pin const& p);
        virtual void resize_def_net(int s);
        virtual void add_def_net(DefParser::Net const& n);
        virtual void resize_def_blockage(int);
        virtual void add_def_placement_blockage(std::vector<std::vector<int> > const&);
        virtual void resize_def_region(int);
        virtual void add_def_region(DefParser::Region const& r);
        virtual void resize_def_group(int);
        virtual void add_def_group(DefParser::Group const& g);
        virtual void end_def_design(); 
        ///==== Verilog Callbacks ==== 
        virtual void verilog_net_declare_cbk(std::string const&, VerilogParser::Range const&);
        virtual void verilog_pin_declare_cbk(std::string const&, unsigned, VerilogParser::Range const&);
        virtual void verilog_instance_cbk(std::string const&, std::string const&, std::vector<VerilogParser::NetPin> const& vNetPin);
        ///==== Bookshelf Callbacks ====
        virtual void resize_bookshelf_node_terminals(int nn, int nt);
        virtual void resize_bookshelf_net(int n);
        virtual void resize_bookshelf_pin(int n);
        virtual void resize_bookshelf_row(int n);
        virtual void resize_bookshelf_shapes(int n);
        virtual void resize_bookshelf_niterminal_layers(int);
        virtual void resize_bookshelf_blockage_layers(int);
        virtual void add_bookshelf_terminal(std::string& name, int w, int h);
        virtual void add_bookshelf_terminal_NI(std::string& name, int w, int h);
        virtual void add_bookshelf_node(std::string& name, int w, int h);
        virtual void add_bookshelf_net(BookshelfParser::Net const& n);
        virtual void add_bookshelf_row(BookshelfParser::Row const& r);
        virtual void set_bookshelf_node_position(std::string const& name, double x, double y, std::string const& orient, std::string const& status, bool plFlag);
        virtual void set_bookshelf_net_weight(std::string const& name, double w); 
        virtual void set_bookshelf_shape(BookshelfParser::NodeShape const& shape); 
        virtual void set_bookshelf_route_info(BookshelfParser::RouteInfo const&);
        virtual void add_bookshelf_niterminal_layer(std::string const&, std::string const&);
        virtual void add_bookshelf_blockage_layers(std::string const&, std::vector<std::string> const&);
        virtual void set_bookshelf_design(std::string& name);
        virtual void bookshelf_end(); 

        /// derive MultiRowAttr of a cell 
        void deriveMultiRowAttr(Node& node);
        /// when a node is moved to a new position, its orient is changed, so we need to update the pin offsets to its origin  
        /// \param origOrient is the original orientation before movement 
        /// \param newOrient is the new orientation after movement
        /// \return encoded (hflip, vflip) flags 
        index_type computeFlipFlag(Orient const& origOrient, Orient const& newOrient) const; 
        Point<coordinate_type> getNodePinOffset(Pin const& pin, Orient const& origOrient, Orient const& newOrient) const; 
        void updateNodePinOffset(Node const& node, Orient const& origOrient, Orient const& newOrient);

        ///==== prepare data ==== 
        /// mainly used to reserve spaces 
        virtual void prepare(unsigned numRows, unsigned numNodes, unsigned numIOPin, unsigned numNets, unsigned numBlockages);

        /// report statistics 
        virtual void reportStats();
        virtual void reportStatsKernel();
        /// write placement solutions 
        virtual bool write(std::string const& filename) const;
        virtual bool write(std::string const& filename, SolutionFileFormat ff, coordinate_type const* x = NULL, coordinate_type const* y = NULL) const;

        /// for debug 
        virtual void printNode(index_type id) const;
        virtual void printNet(index_type id) const;
    protected:
        /// add node to m_vNode and m_mNodeName2Index
        /// \param n denotes name 
        /// \return index in m_vNode and successful flag 
        std::pair<index_type, bool> addNode(std::string const& n);
        /// add node to m_vMacro and m_mMacroName2Index
        /// \param n denotes name 
        /// \return index in m_vMacro and successful flag 
        std::pair<index_type, bool> addMacro(std::string const& n);
        /// add net to m_vNet and m_mNetName2Index
        /// \param n denotes name 
        /// \return index in m_vNet and successful flag 
        std::pair<index_type, bool> addNet(std::string const& n);
        /// add pin to m_vPin, node and net 
        /// \param pinName denotes name of corresponding macro pin 
        /// \param net and \param node are corresponding net and node 
        void addPin(std::string const& macroPinName, Net& net, Node& node);
        void addPin(index_type macroPinId, Net& net, Node& node);
        /// lower level helper to addPin()
        Pin& createPin(Net& net, Node& node, SignalDirect const& direct, Point<coordinate_type> const& offset, index_type macroPinId);
        /// add region to m_vRegion 
        /// \param r region name 
        /// \return index in m_vRegion and successful flag 
        std::pair<index_type, bool> addRegion(std::string const& r);

        /// kernel data for placement 
        std::vector<Node> m_vNode; ///< instances, including movable and fixed instances, virtual placement blockages, and virtual io pins (appended) 
        std::vector<NodeProperty> m_vNodeProperty; ///< some unimportant properties for instances, together with m_vNode
        std::vector<Net> m_vNet; ///< nets 
        std::vector<NetProperty> m_vNetProperty; ///< some unimportant properties for nets, together with m_vNet
        std::vector<Pin> m_vPin; ///< pins for instances and nets, the offset of a pin must be adjusted when a node is moved 
        std::vector<Macro> m_vMacro; ///< macros for standard cells, for io pins, virtual macros are appended  
        std::vector<Row> m_vRow; ///< placement rows 
        std::vector<Site> m_vSite; ///< all sites defined 
        index_type m_coreSiteId; ///< id of core placement site 
        diearea_type m_dieArea; ///< die area, it can be larger than actual placement area 
        std::vector<bool> m_vNetIgnoreFlag; ///< whether the net should be ignored due to pins belonging to the same cell 
        std::vector<std::string> m_vDuplicateNet; ///< name of duplicate nets found in verilog file 

        string2index_map_type m_mMacroName2Index; ///< map name of macro to index of m_vMacro
        string2index_map_type m_mNodeName2Index; ///< map instance name to index of m_vNode
        string2index_map_type m_mNetName2Index; ///< map net name to index of m_vNet 
<<<<<<< HEAD
        string2index_map_type m_mLayerName2Index; ///< map layer name to layer 
        std::vector<std::string> m_vLayerName; ///< layer to layer name 
=======
        string2index_map_type m_mSiteName2Index; ///< map site name to index of m_vSite 
>>>>>>> 9cf23da7

        Box<coordinate_type> m_rowBbox; ///< bounding box of row regions, it may be different from die area  
                                        ///< different rows may have different width, this is the largest box 

        std::size_t m_numMovable; ///< number of movable cells 
        std::size_t m_numFixed; ///< number of fixed cells 
        std::size_t m_numMacro; ///< number of standard cells in the library (0~m_numMacro-1 in m_vMacro) 
        std::size_t m_numIOPin; ///< number of io pins (m_numMacro~m_numMacro+m_numIOPin-1 in m_vMacro)
        std::size_t m_numIgnoredNet; ///< number of nets ignored 
        std::size_t m_numPlaceBlockages; ///< number of placement blockages 
    
        std::vector<index_type> m_vMovableNodeIndex; ///< movable node index 
        std::vector<index_type> m_vFixedNodeIndex; ///< fixed node index 
        std::vector<index_type> m_vPlaceBlockageIndex; ///< placement blockages are stored in m_vNode, we record the index 

        std::vector<Region> m_vRegion; ///< placement regions like FENCE or GUIDE 
        std::vector<Group> m_vGroup; ///< cell groups for placement regions 

        string2index_map_type m_mRegionName2Index; ///< map region name to index 
        string2index_map_type m_mGroupName2Index; ///< map group name to index 

        /// data for routing configuration 
        index_type m_numRoutingGrids[3]; ///< global routing grids in X, Y and number of layers 
        std::vector<index_type> m_vRoutingCapacity[2]; ///< horizontal and vertical capacity at each layer 
        std::vector<index_type> m_vMinWireWidth; ///< min wire width for each layer 
        std::vector<index_type> m_vMinWireSpacing; ///< min wire spacing for each layer 
        std::vector<index_type> m_vViaSpacing; ///< via spacing per layer 
        coordinate_type m_routingGridOrigin[2]; ///< Absolute coordinates of the origin of the grid (grid_lowerleft_X grid_lowerleft_Y)
        coordinate_type m_routingTileSize[2]; ///< tile_width, tile_height
        index_type m_routingBlockagePorosity; ///< Porosity for routing blockages (Zero implies the blockage completely blocks overlapping routing tracks. Default = 0)

        /// data only used in parsers
        int m_lefUnit;
        std::string m_lefVersion; 
        int m_defUnit;
        std::string m_defVersion;
        std::string m_designName; ///< for writing def file

        /// parameters 
        UserParam m_userParam; ///< user defined parameters 

        /// scaled parameters from UserParam 
        coordinate_type m_maxDisplace; ///< max displacement constraint in coordinate_type unit 

        BenchMetrics m_benchMetrics; ///< benchmark metrics 

        /// used to print warnings 
        std::size_t m_numNetsWithDuplicatePins; ///< nets with pins from the same nodes, count nets 
        std::size_t m_numPinsDuplicatedInNets; ///< nets with pins from the same nodes, count pins  
};

inline PlaceDB::index_type PlaceDB::getRowIndex(PlaceDB::coordinate_type y) const
{
    // use row region instead of die area 
    // because the starting point of rows may be different from that of die area 
    if (y <= rowYL()) return 0;
    else if (y >= rowYH()) return m_vRow.size()-1;
    else return (y-rowYL())/rowHeight(); // bottom or top row may be redundant 
}

DREAMPLACE_END_NAMESPACE

#endif<|MERGE_RESOLUTION|>--- conflicted
+++ resolved
@@ -456,12 +456,9 @@
         string2index_map_type m_mMacroName2Index; ///< map name of macro to index of m_vMacro
         string2index_map_type m_mNodeName2Index; ///< map instance name to index of m_vNode
         string2index_map_type m_mNetName2Index; ///< map net name to index of m_vNet 
-<<<<<<< HEAD
         string2index_map_type m_mLayerName2Index; ///< map layer name to layer 
         std::vector<std::string> m_vLayerName; ///< layer to layer name 
-=======
         string2index_map_type m_mSiteName2Index; ///< map site name to index of m_vSite 
->>>>>>> 9cf23da7
 
         Box<coordinate_type> m_rowBbox; ///< bounding box of row regions, it may be different from die area  
                                         ///< different rows may have different width, this is the largest box 
